/*
** $Id: lglm.cpp $
** Vector and Matrix object definitions.
** See Copyright Notice in lua.h
*/

#define lglm_cpp
#define LUA_CORE

/*
<<<<<<< HEAD
=======
** For default builds this file will be compiled as C++ and then linked against
** the rest of the Lua compiled in C. Some care is required when crossing
** language boundaries and linking against the rest of the code base.
** lglm_string.hpp is a supplemental header used for emulating GLM specific
** features the above in mind.
**
@@ LUA_C_LINKAGE is a marker for linking objects against a Lua runtime built
**  with a different linkage specification, e.g., linking C++ objects against
**  a runtime compiled with C.
>>>>>>> 28fbacb7
@@ LUA_API_LINKAGE is a mark for the linkage specification to core API functions
*/
#define LUA_API_LINKAGE "C++"

extern LUA_API_LINKAGE {
#include "luaconf.h"
#include "lua.h"
#include "ldebug.h"
#include "lfunc.h"
#include "lgc.h"
#include "lstate.h"
#include "lstring.h"
#include "ltable.h"
#include "lvm.h"

#include "lapi.h"
#include "lauxlib.h"
#include "lgrit_lib.h"
#include "lglm_core.h"
}

#include "lglm.hpp"
#include "lglm_string.hpp"

#include <string>

#include <glm/glm.hpp>
#include <glm/fwd.hpp>
#include <glm/ext.hpp>

#include <glm/detail/type_quat.hpp>
#include <glm/gtx/quaternion.hpp>
#include <glm/gtx/common.hpp>
#include <glm/gtx/exterior_product.hpp>
#include <glm/gtx/hash.hpp>
#include <glm/ext/matrix_relational.hpp>
#include <glm/ext/matrix_transform.hpp>

#define INVALID_VECTOR_TYPE ("invalid " LABEL_VECTOR " type")
#define INVALID_VECTOR_STRUCTURE ("invalid " LABEL_VECTOR " structure")
#define INVALID_VECTOR_DIMENSIONS ("invalid " LABEL_VECTOR " dimension")
#define INVALID_MATRIX_STRUCTURE ("invalid " LABEL_MATRIX " structure")
#define INVALID_MATRIX_DIMENSIONS ("invalid " LABEL_MATRIX " dimension")

/* return helpers */
#define glm_runerror(L, M) (luaG_runerror((L), (M)), 0)
#define glm_typeError(L, O, M) (luaG_typeerror((L), (O), (M)), 0)
#define glm_finishset(L, T, K, V) (luaV_finishset((L), (T), (K), (V), GLM_NULLPTR), 1)

/* convert an object to an integer (without string coercion) */
#define glm_tointeger(o) (ttisinteger(o) ? ivalue(o) : glm_flttointeger(o))

#define _gettop(L) (cast_int((L)->top - ((L)->ci->func + 1)))
#define _isvalid(L, o) (!ttisnil(o) || o != &G(L)->nilvalue)
#define _ispseudo(i) ((i) <= LUA_REGISTRYINDEX)

/* index2value copied from lapi.c */
static TValue *glm_index2value(lua_State *L, int idx) {
  CallInfo *ci = L->ci;
  if (idx > 0) {
    StkId o = ci->func + idx;
    api_check(L, idx <= L->ci->top - (ci->func + 1), "unacceptable index");
    if (o >= L->top)
      return &G(L)->nilvalue;
    else
      return s2v(o);
  }
  else if (!_ispseudo(idx)) { /* negative index */
    api_check(L, idx != 0 && -idx <= L->top - (ci->func + 1), "invalid index");
    return s2v(L->top + idx);
  }
  else if (idx == LUA_REGISTRYINDEX)
    return &G(L)->l_registry;
  else { /* upvalues */
    idx = LUA_REGISTRYINDEX - idx;
    api_check(L, idx <= MAXUPVAL + 1, "upvalue index too large");
    if (ttislcf(s2v(ci->func)))  /* light C function? */
      return &G(L)->nilvalue;  /* it has no upvalues */
    else {
      CClosure *func = clCvalue(s2v(ci->func));
      return (idx <= func->nupvalues) ? &func->upvalue[idx - 1] : &G(L)->nilvalue;
    }
  }
}

/* Parse the given number value as vector/matrix accessible index. */
static LUA_INLINE lua_Integer glm_flttointeger(const TValue *obj) {
  const lua_Number n = l_floor(fltvalue(obj));
  if (n >= cast_num(LUA_MININTEGER) && n < -cast_num(LUA_MININTEGER))
    return static_cast<lua_Integer>(n);
  return 0;
}

/* trybinTM where the first element is predefined */
static int num_trybinTM(lua_State *L, const TValue *p1, const TValue *p2, StkId res, TMS event);
static int vec_trybinTM(lua_State *L, const TValue *p1, const TValue *p2, StkId res, TMS event);
static int quat_trybinTM(lua_State *L, const TValue *p1, const TValue *p2, StkId res, TMS event);
static int mat_trybinTM(lua_State *L, const TValue *p1, const TValue *p2, StkId res, TMS event);

/*
** {==================================================================
** Object Conversion
** ===================================================================
*/

/* raw object fields */
#define glm_vvalue_raw(o) glm_constvec_boundary(&vvalue_raw(o))

/* Future-proof for when/if quaternions have their own type tag */
#define glm_vvalue(o) vvalue(o)
#define glm_vecvalue(o) vecvalue(o)
#define glm_quatvalue(o) quatvalue(o)
#define glm_setvvalue2s(s, x, o)        \
  LUA_MLM_BEGIN                         \
  TValue *io = s2v(s);                  \
  glm_vec_boundary(&vvalue_(io)) = (x); \
  settt_(io, (o));                      \
  LUA_MLM_END

#define glm_mvalue(o) mvalue(o)
#define glm_setmvalue2s(L, o, x) glm_setmvalue(L, s2v(o), x)
#define glm_setmvalue(L, obj, x) \
  LUA_MLM_BEGIN                  \
  TValue *io = (obj);            \
  GCMatrix *x_ = (x);            \
  val_(io).gc = obj2gco(x_);     \
  settt_(io, ctb(LUA_VMATRIX));  \
  checkliveness(L, io);          \
  LUA_MLM_END

/* }================================================================== */

/*
** {==================================================================
** Vector Object API
** ===================================================================
*/

/// <summary>
/// The vector-type equivalent of 'luaV_finishget'. Includes handling all
/// gritLua compatible vector/quaternion fields.
/// </summary>
static void vec_finishget(lua_State *L, const TValue *obj, TValue *key, StkId res) {
  const TValue *tm = luaT_gettmbyobj(L, obj, TM_INDEX);
  if (l_unlikely(notm(tm))) {  // gritLua compatibility: default meta-methods
    if (!ttisstring(key))
      luaG_typeerror(L, obj, "index");
    else if (ttisquat(obj)) {
      if (strcmp(svalue(key), "angle") == 0) {  // angle in degrees; gritLua compatibility.
        setfltvalue(s2v(res), glm::degrees(cast_num(glm::angle(glm_quatvalue(obj).q))));
      }
      else if (strcmp(svalue(key), "axis") == 0) {
        glmVector out(glm::axis(glm_quatvalue(obj).q));
        glm_setvvalue2s(res, out, LUA_VVECTOR3);
      }
      else {
#if defined(GLM_LUA_APICHECK)
        luaG_runerror(L, "invalid " LABEL_QUATERN " field: '%s'", svalue(key));
#else
        setnilvalue(s2v(res));
#endif
      }
    }
    else {
#if defined(GLM_LUA_APICHECK)
      luaG_runerror(L, "invalid " LABEL_VECTOR " field: '%s'", svalue(key));
#else
      setnilvalue(s2v(res));
#endif
    }
  }
  else {  // else will try the metamethod
    luaV_finishget(L, obj, key, res, NULL);
  }
}

/// <summary>
/// Runtime swizzle operation
/// </summary>
/// <param name="key">A null-terminated string.</param>
/// <returns>The number of copied vector elements; zero on failure.</returns>
template<glm::length_t L, typename T, glm::qualifier Q, glm::length_t LOut>
static glm::length_t swizzle(const glm::vec<L, T, Q> &v, const char *key, glm::vec<LOut, T, Q> &out) {
  glm::length_t counter = 0;
  if (key == GLM_NULLPTR)
    return counter;

  while (key[counter] != '\0' && counter <= LOut) {
    switch (key[counter]) {
      case 'x': GLM_IF_CONSTEXPR (L < 1) return 0; out[counter++] = static_cast<T>(v[0]); break;
      case 'y': GLM_IF_CONSTEXPR (L < 2) return 0; out[counter++] = static_cast<T>(v[1]); break;
      case 'z': GLM_IF_CONSTEXPR (L < 3) return 0; out[counter++] = static_cast<T>(v[2]); break;
      case 'w': GLM_IF_CONSTEXPR (L < 4) return 0; out[counter++] = static_cast<T>(v[3]); break;
      default:
        return 0;
    }
  }
  return counter;
}

template<typename T, glm::qualifier Q, glm::length_t LOut>
static glm::length_t swizzle(const glm::qua<T, Q> &q, const char *key, glm::vec<LOut, T, Q> &out) {
#if defined(GLM_FORCE_QUAT_DATA_WXYZ)
  const glm::vec<4, T, Q> v(q.w, q.x, q.y, q.z);
#else
  const glm::vec<4, T, Q> v(q.x, q.y, q.z, q.w);
#endif
  return swizzle(v, key, out);
}

int glmVec_rawgeti(const TValue *obj, lua_Integer n, StkId res) {
  if (vecgeti(obj, n, res) == LUA_TNONE)
    setnilvalue(s2v(res));
  return ttypetag(s2v(res));
}

int glmVec_rawgets(const TValue *obj, const char *k, StkId res) {
  const int result = strlen(k) == 1 ? vecgets(obj, k, res) : LUA_TNONE;
  if (result == LUA_TNONE)
    setnilvalue(s2v(res));
  return ttypetag(s2v(res));
}

int glmVec_rawget(const TValue *obj, TValue *key, StkId res) {
  int result = LUA_TNONE;
  switch (ttype(key)) {
    case LUA_TNUMBER: {
      result = vecgeti(obj, glm_tointeger(key), res);
      break;
    }
    case LUA_TSTRING: {
      if (vslen(key) == 1)
        result = vecgets(obj, svalue(key), res);
      break;
    }
    default:
      break;
  }

  if (result == LUA_TNONE)
    setnilvalue(s2v(res));
  return ttypetag(s2v(res));
}

void glmVec_geti(lua_State *L, const TValue *obj, lua_Integer c, StkId res) {
  if (vecgeti(obj, c, res) == LUA_TNONE) {  // Attempt metatable access
    TValue key;
    setivalue(&key, c);
    luaV_finishget(L, obj, &key, res, NULL);
  }
}

void glmVec_get(lua_State *L, const TValue *obj, TValue *key, StkId res) {
  if (ttisnumber(key)) {
    if (vecgeti(obj, glm_tointeger(key), res) != LUA_TNONE)
      return;
  }
  else if (ttisstring(key)) {
    const char* str = svalue(key);
    if (vslen(key) == 1) {  // hot-path single character access
      if (vecgets(obj, str, res) != LUA_TNONE)
        return;
    }
    else {
      glmVector out;  // Allow runtime swizzle operations prior to metamethod access.

      const glmVector &v = glm_vvalue(obj);
      const int count = ttisquat(obj) ? swizzle(v.q, str, out.v4) : swizzle(v.v4, str, out.v4);
      switch (count) {
        case 1: setfltvalue(s2v(res), cast_num(out.v4.x)); return;
        case 2: glm_setvvalue2s(res, out, LUA_VVECTOR2); return;
        case 3: glm_setvvalue2s(res, out, LUA_VVECTOR3); return;
        case 4: {
          // @TODO: Document this:
          // If swizzling a quaternion generates a unit vector, the object remains a quaternion.
          if (ttisquat(obj) && glm::isNormalized(out.v4, glm::epsilon<glm_Float>()))
            glm_setvvalue2s(res, glm::qua<glm_Float>(out.v4.w, out.v4.x, out.v4.y, out.v4.z), LUA_VQUAT);
          else
            glm_setvvalue2s(res, out, LUA_VVECTOR4);
          return;
        }
        default: {  // gritLua compatibility: dimension field takes priority over tag methods
          if (strcmp(str, "dim") == 0) {
            setivalue(s2v(res), i_luaint(glm_dimensions(ttypetag(obj))));
            return;
          }
          break;
        }
      }
    }
  }
  vec_finishget(L, obj, key, res);  // Metatable Access
}

void glmVec_objlen(const TValue *obj, StkId res) {
  const glmVector &v = glm_vvalue(obj);
  switch (ttypetag(obj)) {
    case LUA_VVECTOR2: setfltvalue(s2v(res), cast_num(glm::length(v.v2))); break;
    case LUA_VVECTOR3: setfltvalue(s2v(res), cast_num(glm::length(v.v3))); break;
    case LUA_VVECTOR4: setfltvalue(s2v(res), cast_num(glm::length(v.v4))); break;
    case LUA_VQUAT: setfltvalue(s2v(res), cast_num(glm::length(v.q))); break;
    default:
      setfltvalue(s2v(res), cast_num(0));
      break;
  }
}

int glmVec_equalObj(lua_State *L, const TValue *o1, const TValue *o2, int rtt) {
  bool result = false;
  const glmVector &v = glm_vvalue(o1);
  const glmVector &other_v = glm_vvalue(o2);
  switch (rtt) {
    case LUA_VVECTOR2: result = _glmeq(v.v2, other_v.v2); break;
    case LUA_VVECTOR3: result = _glmeq(v.v3, other_v.v3); break;
    case LUA_VVECTOR4: result = _glmeq(v.v4, other_v.v4); break;
    case LUA_VQUAT: result = _glmeq(v.q, other_v.q); break;
    default:
      break;
  }

  // @TODO: Document the specifics of this tag method and how glm::equal(V, V2)
  // takes priority over any custom method for the vector type. The intent is to
  // still allow custom __eq declarations to include desired epsilon or ULPS.
  if (result == false && L != GLM_NULLPTR) {
    const TValue *tm = luaT_gettmbyobj(L, o1, TM_EQ);
    if (!notm(tm)) {
      luaT_callTMres(L, tm, o1, o2, L->top);  /* call TM */
      result = !l_isfalse(s2v(L->top));
    }
  }
  return result;
}

int glmVec_concat(const TValue *obj, const TValue *value, StkId res) {
  const glmVector &v = glm_vvalue(obj);

  glmVector result = v;  // Create a copy of the vector
  glm::length_t dims = glm_dimensions(ttypetag(obj));  // Current dimensionality
  if (ttisinteger(value) && dims < 4)
    result.v4[dims++] = cast_glmfloat(ivalue(value));
  else if (ttisfloat(value) && dims < 4)
    result.v4[dims++] = cast_glmfloat(fltvalue(value));
  else if (ttisboolean(value) && dims < 4)
    result.v4[dims++] = cast_glmfloat(!l_isfalse(value));
  else if (ttisvector(value)) {
    const glm::length_t v_dims = glm_dimensions(ttypetag(value));
    if ((dims + v_dims) > 4)
      return 0;  // Outside valid dimensionality

    for (glm::length_t i = 0; i < v_dims; ++i)
      result.v4[dims++] = glm_vecvalue(value).v4[i];
  }
  else {
    return 0;
  }

  glm_setvvalue2s(res, result, glm_variant(dims));
  return 1;
}

int glmVec_tostr(const TValue *obj, char *buff, size_t len) {
  int copy = 0;
  const glmVector &v = glm_vvalue(obj);
  switch (ttypetag(obj)) {
    case LUA_VVECTOR1: copy = glm::detail::format_type(buff, len, v.v1); break;
    case LUA_VVECTOR2: copy = glm::detail::format_type(buff, len, v.v2); break;
    case LUA_VVECTOR3: copy = glm::detail::format_type(buff, len, v.v3); break;
    case LUA_VVECTOR4: copy = glm::detail::format_type(buff, len, v.v4); break;
    case LUA_VQUAT: copy = glm::detail::format_type(buff, len, v.q); break;
    default:
      break;
  }
  lua_assert(copy >= 0);
  return copy;
}

int glmVec_equalKey(const TValue *k1, const Node *n2, int rtt) {
  // @NOTE: Ideally _glmeq would be used. However, that would put the table in
  // an invalid state: mainposition != equalkey.
  switch (withvariant(rtt)) {
    case LUA_VVECTOR2: return glm_vecvalue(k1).v2 == glm_vvalue_raw(keyval(n2)).v2;
    case LUA_VVECTOR3: return glm_vecvalue(k1).v3 == glm_vvalue_raw(keyval(n2)).v3;
    case LUA_VVECTOR4: return glm_vecvalue(k1).v4 == glm_vvalue_raw(keyval(n2)).v4;
    case LUA_VQUAT: return glm_quatvalue(k1).q == glm_vvalue_raw(keyval(n2)).q;
    default:
      return 0;
  }
}

size_t glmcVec_hash(const Value *kvl, int ktt) {
  switch (withvariant(ktt)) {
    case LUA_VVECTOR2: return glm::hash::hash(glm_vvalue_raw(*kvl).v2);
    case LUA_VVECTOR3: return glm::hash::hash(glm_vvalue_raw(*kvl).v3);
    case LUA_VVECTOR4: return glm::hash::hash(glm_vvalue_raw(*kvl).v4);
    case LUA_VQUAT: return glm::hash::hash(glm_vvalue_raw(*kvl).q);
    default:
      return 0xDEAD;  // C0D3
  }
}

int glmVec_next(const TValue *obj, StkId key) {
  TValue *key_obj = s2v(key);
  if (ttisnil(key_obj)) {
    setivalue(key_obj, 1);
    if (vecgeti(obj, 1, key + 1) == LUA_TNONE)
      setnilvalue(s2v(key + 1));
    return 1;
  }
  else if (ttisnumber(key_obj)) {
    const lua_Integer l_nextIdx = glm_tointeger(key_obj) + 1;
    const glm::length_t nextIdx = i_glmlen(l_nextIdx);
    if (nextIdx >= 1 && nextIdx <= glm_dimensions(ttypetag(obj))) {
      setivalue(key_obj, l_nextIdx);  // Iterator values are 1-based
      if (vecgeti(obj, l_nextIdx, key + 1) == LUA_TNONE)
        setnilvalue(s2v(key + 1));
      return 1;
    }
  }
  return 0;
}

int glm_trybinTM(lua_State *L, const TValue *p1, const TValue *p2, StkId res, TMS event) {
  switch (ttype(p1)) {
    case LUA_TNUMBER: return num_trybinTM(L, p1, p2, res, event);
    case LUA_TMATRIX: return mat_trybinTM(L, p1, p2, res, event);
    case LUA_TVECTOR: {
      if (ttisquat(p1))  // quaternion-specific implementation
        return quat_trybinTM(L, p1, p2, res, event);
      return vec_trybinTM(L, p1, p2, res, event);
    }
    default:
      break;
  }
  return 0;
}

LUA_API int glm_unpack_vector(lua_State *L, int idx) {
  luaL_checkstack(L, 4, "vector fields"); // Ensure stack-space
  const TValue *o = glm_index2value(L, idx);
  switch (ttypetag(o)) {
    case LUA_VVECTOR2:
      lua_pushnumber(L, cast_num(vecvalue(o).v2.x));
      lua_pushnumber(L, cast_num(vecvalue(o).v2.y));
      return 2;
    case LUA_VVECTOR3:
      lua_pushnumber(L, cast_num(vecvalue(o).v3.x));
      lua_pushnumber(L, cast_num(vecvalue(o).v3.y));
      lua_pushnumber(L, cast_num(vecvalue(o).v3.z));
      return 3;
    case LUA_VVECTOR4:
      lua_pushnumber(L, cast_num(vecvalue(o).v4.x));
      lua_pushnumber(L, cast_num(vecvalue(o).v4.y));
      lua_pushnumber(L, cast_num(vecvalue(o).v4.z));
      lua_pushnumber(L, cast_num(vecvalue(o).v4.w));
      return 4;
    case LUA_VQUAT:
      lua_pushnumber(L, cast_num(quatvalue(o).q.w));
      lua_pushnumber(L, cast_num(quatvalue(o).q.x));
      lua_pushnumber(L, cast_num(quatvalue(o).q.y));
      lua_pushnumber(L, cast_num(quatvalue(o).q.z));
      return 4;
    default: {
      lua_pushvalue(L, idx);
      return 1;
    }
  }
}

/* }================================================================== */

/*
** {==================================================================
** Matrix Object API
** ===================================================================
*/

/// <summary>
/// If "raw" is true (denoting 'rawset'), the function will throw Lua runtime
/// errors when attempting to operate on invalid keys/fields. Otherwise, this
/// function (like non 'raw' functions) will attempt to reference a metatable.
/// </summary>
static int glmMat_auxset(lua_State *L, const TValue *obj, TValue *key, TValue *val, bool raw) {
  if (!ttisnumber(key)) {  // Invalid index for matrix
    return raw ? glm_typeError(L, key, "index")
               : glm_finishset(L, obj, key, val);
  }

  glmMatrix &m = glm_mat_boundary(mvalue_ref(obj));
  const glm::length_t dim = i_glmlen(glm_tointeger(key));
  if (ttisvector(val)) {
    const bool expanding = dim <= 4 && (dim == (m.size + 1));
    if (glm_dimensions(ttypetag(val)) != m.secondary)  // Invalid vector being appended
      return raw ? glm_runerror(L, INVALID_MATRIX_DIMENSIONS) : glm_finishset(L, obj, key, val);
    else if (dim <= 0 || (dim > m.size && !expanding))  // Index out of bounds.
      return raw ? glm_runerror(L, INVALID_MATRIX_DIMENSIONS) : glm_finishset(L, obj, key, val);

    switch (m.secondary) {
      case 2: m.m42[dim - 1] = glm_vecvalue(val).v2; break;
      case 3: m.m43[dim - 1] = glm_vecvalue(val).v3; break;
      case 4: {
#if defined(GLM_FORCE_QUAT_DATA_WXYZ)  // Support GLM_FORCE_QUAT_DATA_WXYZ
        if (ttisquat(val)) {
          const glm::qua<glm_Float> &q = glm_quatvalue(val).q;
          m.m44[dim - 1] = glm::vec<4, glm_Float>(q.x, q.y, q.z, q.w);
        }
        else
#endif
        {
          m.m44[dim - 1] = glm_vecvalue(val).v4;
        }
        break;
      }
      default: {
        return raw ? glm_runerror(L, INVALID_MATRIX_DIMENSIONS)
                   : glm_finishset(L, obj, key, val);
      }
    }

    m.size += (expanding ? 1 : 0);
    return 1;
  }
  else if (ttisnil(val)) {  // Attempt to shrink the dimension of the matrix
    if (dim == m.size && dim > 2) {  // Matrices must have at least two columns; >= 2x2
      m.size--;
      return 1;
    }
    return raw ? glm_runerror(L, LABEL_MATRIX " must have at least two columns")
               : glm_finishset(L, obj, key, val);
  }
  return raw ? glm_runerror(L, "attempt to set a " LABEL_MATRIX " value with an incorrect index")
             : glm_finishset(L, obj, key, val);
}

GCMatrix *glmMat_new(lua_State *L) {
  GCObject *o = luaC_newobj(L, LUA_VMATRIX, sizeof(GCMatrix));
  GCMatrix *mat = gco2mat(o);
  glm_mat_boundary(&mat->mat4) = glm::identity<glm::mat<4, 4, glm_Float>>();
  return mat;
}

int glmMat_rawgeti(const TValue *obj, lua_Integer n, StkId res) {
  if (matgeti(obj, n, res) == LUA_TNONE)
    setnilvalue(s2v(res));
  return ttypetag(s2v(res));
}

int glmMat_rawget(const TValue *obj, TValue *key, StkId res) {
  if (ttisnumber(key))
    return glmMat_rawgeti(obj, glm_tointeger(key), res);

  setnilvalue(s2v(res));
  return LUA_TNIL;
}

void glmMat_rawset(lua_State *L, const TValue *obj, TValue *key, TValue *val) {
  glmMat_auxset(L, obj, key, val, true);
}

void glmMat_get(lua_State *L, const TValue *obj, TValue *key, StkId res) {
  if (!ttisnumber(key) || matgeti(obj, glm_tointeger(key), res) == LUA_TNONE)
    luaV_finishget(L, obj, key, res, NULL);
}

void glmMat_geti(lua_State *L, const TValue *obj, lua_Integer c, StkId res) {
  if (matgeti(obj, c, res) == LUA_TNONE) {
    TValue key;
    setivalue(&key, c);
    luaV_finishget(L, obj, &key, res, NULL);
  }
}

void glmMat_set(lua_State *L, const TValue *obj, TValue *key, TValue *val) {
  glmMat_auxset(L, obj, key, val, false);
}

void glmMat_seti(lua_State *L, const TValue *obj, lua_Integer c, TValue *val) {
  TValue key;
  setivalue(&key, c);
  glmMat_auxset(L, obj, &key, val, false);
}

void glmMat_objlen(const TValue *obj, StkId res) {
  setivalue(s2v(res), static_cast<lua_Integer>(mvalue(obj).size));
}

int glmMat_tostr(const TValue *obj, char *buff, size_t len) {
  int copy = 0;
  const glmMatrix &m = glm_mvalue(obj);
  switch (m.size) {
    case 2: {
      switch (m.secondary) {
        case 2: copy = glm::detail::format_type(buff, len, m.m22); break;
        case 3: copy = glm::detail::format_type(buff, len, m.m23); break;
        case 4: copy = glm::detail::format_type(buff, len, m.m24); break;
        default:
          break;
      }
      break;
    }
    case 3: {
      switch (m.secondary) {
        case 2: copy = glm::detail::format_type(buff, len, m.m32); break;
        case 3: copy = glm::detail::format_type(buff, len, m.m33); break;
        case 4: copy = glm::detail::format_type(buff, len, m.m34); break;
        default:
          break;
      }
      break;
    }
    case 4: {
      switch (m.secondary) {
        case 2: copy = glm::detail::format_type(buff, len, m.m42); break;
        case 3: copy = glm::detail::format_type(buff, len, m.m43); break;
        case 4: copy = glm::detail::format_type(buff, len, m.m44); break;
        default:
          break;
      }
      break;
    }
    default:
      break;
  }

  lua_assert(copy >= 0);
  return copy;
}

int glmMat_next(const TValue *obj, StkId key) {
  TValue *key_value = s2v(key);
  if (ttisnil(key_value)) {
    setivalue(key_value, 1);
    glmMat_rawgeti(obj, 1, key + 1);
    return 1;
  }
  else if (ttisnumber(key_value)) {
    const lua_Integer l_nextIdx = glm_tointeger(key_value) + 1;
    const glm::length_t nextIdx = i_glmlen(l_nextIdx);
    if (nextIdx >= 1 && nextIdx <= mvalue(obj).size) {
      setivalue(key_value, l_nextIdx);  // Iterator values are 1-based
      glmMat_rawgeti(obj, l_nextIdx, key + 1);
      return 1;
    }
  }
  return 0;
}

int glmMat_equalObj(lua_State *L, const TValue *o1, const TValue *o2) {
  bool result = false;
  const glmMatrix &m = glm_mvalue(o1);
  const glmMatrix &other_m = glm_mvalue(o2);
  if (m.size == other_m.size && m.secondary == other_m.secondary) {
    switch (m.size) {
      case 2: {
        switch (m.secondary) {
          case 2: result = _glmeq(m.m22, other_m.m22); break;
          case 3: result = _glmeq(m.m23, other_m.m23); break;
          case 4: result = _glmeq(m.m24, other_m.m24); break;
          default:
            break;
        }
        break;
      }
      case 3: {
        switch (m.secondary) {
          case 2: result = _glmeq(m.m32, other_m.m32); break;
          case 3: result = _glmeq(m.m33, other_m.m33); break;
          case 4: result = _glmeq(m.m34, other_m.m34); break;
          default:
            break;
        }
        break;
      }
      case 4: {
        switch (m.secondary) {
          case 2: result = _glmeq(m.m42, other_m.m42); break;
          case 3: result = _glmeq(m.m43, other_m.m43); break;
          case 4: result = _glmeq(m.m44, other_m.m44); break;
          default:
            break;
        }
        break;
      }
      default:
        break;
    }
  }

  // @TODO: Document the specifics of this tag method and how glm::equal(M, M2)
  // takes priority over any custom method for the matrix type.
  if (!result && L != GLM_NULLPTR) {
    const TValue *tm = luaT_gettmbyobj(L, o1, TM_EQ);
    if (!notm(tm)) {
      luaT_callTMres(L, tm, o1, o2, L->top);  /* call TM */
      result = !l_isfalse(s2v(L->top));
    }
  }

  return result;
}

LUA_API int glm_unpack_matrix(lua_State *L, int idx) {
  luaL_checkstack(L, 4, "matrix unpack");

  const TValue *obj = glm_index2value(L, idx);
  if (ttismatrix(obj)) {
    const glmMatrix &m = glm_mvalue(obj);
    for (glm::length_t i = 0; i < m.size; ++i) {
      switch (m.secondary) {
        case 2: glm_pushvec2(L, m.m42[i]); break;
        case 3: glm_pushvec3(L, m.m43[i]); break;
        case 4: glm_pushvec4(L, m.m44[i]); break;
        default: {
          lua_pushnil(L);
          break;
        }
      }
    }
    return cast_int(m.size);
  }
  return 0;
}

/* }================================================================== */

/*
** {==================================================================
** GLM Interface
** ===================================================================
*/

/// <summary>
/// Generalized TValue to glm::vec conversion; using glmVector.Get to implicitly
/// handle type conversions.
/// </summary>
template <glm::length_t D, typename T>
static glm::vec<D, T> glm_tovec(lua_State *L, int idx) {
  glm::vec<D, glm_Float> result(0);

  const TValue *o = glm_index2value(L, idx);
  if (ttisvector(o) && glm_dimensions(ttypetag(o)) >= D)
    glm_vvalue(o).Get(result);
  return result;
}

/// <summary>
/// Generalized TValue to glm::mat conversion; using glmMatrix.Get to implicitly
/// handle type conversions.
/// </summary>
template <glm::length_t C, glm::length_t R, typename T>
static glm::mat<C, R, T> glm_tomat(lua_State *L, int idx) {
  glm::mat<C, R, T> result = glm::identity<glm::mat<C, R, glm_Float>>();

  const TValue *o = glm_index2value(L, idx);
  if (ttismatrix(o)) {
    const glmMatrix &m = glm_mvalue(o);
    if (m.size >= C && m.secondary == R)
      m.Get(result);
  }
  return result;
}

LUA_API int glm_pushvec(lua_State *L, const glmVector &v, glm::length_t dimensions) {
  const lu_byte variant = glm_variant(dimensions);
  if (variant == LUA_VVECTOR1)
    lua_pushnumber(L, cast_num(v.v1.x));
  else if (novariant(variant) == LUA_TVECTOR) {
    lua_lock(L);
    glm_setvvalue2s(L->top, v, variant);
    api_incr_top(L);
    lua_unlock(L);
  }
  else {
#if defined(LUA_USE_APICHECK)
    luaG_runerror(L, INVALID_VECTOR_TYPE);
#endif
    return 0;
  }
  return 1;
}

LUA_API int glm_pushquat_(lua_State *L, const glmVector &q) {
  lua_lock(L);
  glm_setvvalue2s(L->top, q, LUA_VQUAT);
  api_incr_top(L);
  lua_unlock(L);
  return 1;
}

LUA_API int glm_pushmat(lua_State *L, const glmMatrix &m) {
  if (m.size < 2 || m.size > 4 || m.secondary < 2 || m.secondary > 4) {
#if defined(LUA_USE_APICHECK)
    luaG_runerror(L, INVALID_MATRIX_DIMENSIONS);
#endif
    return 0;
  }

  lua_lock(L);
  GCMatrix *mat = glmMat_new(L);
  glm_mat_boundary(&mat->mat4) = m;
  glm_setmvalue2s(L, L->top, mat);
  api_incr_top(L);
  luaC_checkGC(L);
  lua_unlock(L);
  return 1;
};

LUA_API bool glm_isvector(lua_State *L, int idx, glm::length_t &size) {
  const TValue *o = glm_index2value(L, idx);
  if (ttisvector(o) && !ttisquat(o)) {
    size = glm_dimensions(ttypetag(o));
    return true;
  }
  else if (ttisnumber(o)) {
    size = 1;
    return true;
  }
  return false;
}

LUA_API bool glm_isquat(lua_State *L, int idx) {
  const TValue *o = glm_index2value(L, idx);
  return ttisquat(o);
}

LUA_API bool glm_ismatrix(lua_State *L, int idx, glm::length_t &size, glm::length_t &secondary) {
  const TValue *o = glm_index2value(L, idx);
  if (ttismatrix(o)) {
    size = mvalue(o).size;
    secondary = mvalue(o).secondary;
    return true;
  }
  return false;
}

LUA_API int glm_pushvec1(lua_State *L, const glm::vec<1, glm_Float> &v) { lua_pushnumber(L, cast_num(v.x)); return 1; }
LUA_API int glm_pushvec2(lua_State *L, const glm::vec<2, glm_Float> &v) { return glm_pushvec(L, glmVector(v), 2); }
LUA_API int glm_pushvec3(lua_State *L, const glm::vec<3, glm_Float> &v) { return glm_pushvec(L, glmVector(v), 3); }
LUA_API int glm_pushvec4(lua_State *L, const glm::vec<4, glm_Float> &v) { return glm_pushvec(L, glmVector(v), 4); }
LUA_API int glm_pushquat(lua_State *L, const glm::qua<glm_Float> &q) { return glm_pushquat_(L, glmVector(q)); }

LUA_API glm::vec<1, glm_Float> glm_tovec1(lua_State *L, int idx) { return glm::vec<1, glm_Float>(cast_glmfloat(lua_tonumber(L, idx))); }
LUA_API glm::vec<2, glm_Float> glm_tovec2(lua_State *L, int idx) { return glm_tovec<2, glm_Float>(L, idx); }
LUA_API glm::vec<3, glm_Float> glm_tovec3(lua_State *L, int idx) { return glm_tovec<3, glm_Float>(L, idx); }
LUA_API glm::vec<4, glm_Float> glm_tovec4(lua_State *L, int idx) { return glm_tovec<4, glm_Float>(L, idx); }
LUA_API glm::qua<glm_Float> glm_toquat(lua_State *L, int idx) {
  const TValue *o = glm_index2value(L, idx);
  return ttisquat(o) ? glm_quatvalue(o).q : glm::quat_identity<glm_Float, glm::defaultp>();
}

LUA_API int glm_pushmat2x2(lua_State *L, const glm::mat<2, 2, glm_Float> &m) { return glm_pushmat(L, glmMatrix(m)); }
LUA_API int glm_pushmat2x3(lua_State *L, const glm::mat<2, 3, glm_Float> &m) { return glm_pushmat(L, glmMatrix(m)); }
LUA_API int glm_pushmat2x4(lua_State *L, const glm::mat<2, 4, glm_Float> &m) { return glm_pushmat(L, glmMatrix(m)); }
LUA_API int glm_pushmat3x2(lua_State *L, const glm::mat<3, 2, glm_Float> &m) { return glm_pushmat(L, glmMatrix(m)); }
LUA_API int glm_pushmat3x3(lua_State *L, const glm::mat<3, 3, glm_Float> &m) { return glm_pushmat(L, glmMatrix(m)); }
LUA_API int glm_pushmat3x4(lua_State *L, const glm::mat<3, 4, glm_Float> &m) { return glm_pushmat(L, glmMatrix(m)); }
LUA_API int glm_pushmat4x2(lua_State *L, const glm::mat<4, 2, glm_Float> &m) { return glm_pushmat(L, glmMatrix(m)); }
LUA_API int glm_pushmat4x3(lua_State *L, const glm::mat<4, 3, glm_Float> &m) { return glm_pushmat(L, glmMatrix(m)); }
LUA_API int glm_pushmat4x4(lua_State *L, const glm::mat<4, 4, glm_Float> &m) { return glm_pushmat(L, glmMatrix(m)); }

LUA_API glm::mat<2, 2, glm_Float> glm_tomat2x2(lua_State *L, int idx) { return glm_tomat<2, 2, glm_Float>(L, idx); }
LUA_API glm::mat<2, 3, glm_Float> glm_tomat2x3(lua_State *L, int idx) { return glm_tomat<2, 3, glm_Float>(L, idx); }
LUA_API glm::mat<2, 4, glm_Float> glm_tomat2x4(lua_State *L, int idx) { return glm_tomat<2, 4, glm_Float>(L, idx); }
LUA_API glm::mat<3, 2, glm_Float> glm_tomat3x2(lua_State *L, int idx) { return glm_tomat<3, 2, glm_Float>(L, idx); }
LUA_API glm::mat<3, 3, glm_Float> glm_tomat3x3(lua_State *L, int idx) { return glm_tomat<3, 3, glm_Float>(L, idx); }
LUA_API glm::mat<3, 4, glm_Float> glm_tomat3x4(lua_State *L, int idx) { return glm_tomat<3, 4, glm_Float>(L, idx); }
LUA_API glm::mat<4, 2, glm_Float> glm_tomat4x2(lua_State *L, int idx) { return glm_tomat<4, 2, glm_Float>(L, idx); }
LUA_API glm::mat<4, 3, glm_Float> glm_tomat4x3(lua_State *L, int idx) { return glm_tomat<4, 3, glm_Float>(L, idx); }
LUA_API glm::mat<4, 4, glm_Float> glm_tomat4x4(lua_State *L, int idx) { return glm_tomat<4, 4, glm_Float>(L, idx); }

LUA_API const char *glm_typename(lua_State *L, int idx) {
  const TValue *o = glm_index2value(L, idx);
  switch (ttypetag(o)) {
    case LUA_VNUMFLT: return LABEL_NUMBER;
    case LUA_VNUMINT: return LABEL_INTEGER;
    case LUA_VVECTOR2: return LABEL_VECTOR2;
    case LUA_VVECTOR3: return LABEL_VECTOR3;
    case LUA_VVECTOR4: return LABEL_VECTOR4;
    case LUA_VQUAT: return LABEL_QUATERN;
    case LUA_VMATRIX: return LABEL_MATRIX;
    default:
      return "Unknown GLM Type";
  }
}

LUA_API const char *glm_pushstring(lua_State *L, int idx) {
  const TValue *o = glm_index2value(L, idx);
  if (ttisinteger(o))
    return lua_pushfstring(L, LUA_INTEGER_FMT, ivalue(o));
  else if (ttisfloat(o))
    return lua_pushfstring(L, LUA_NUMBER_FMT, static_cast<LUAI_UACNUMBER>(lua_tonumber(L, idx)));
  else if (ttisvector(o)) {
    char buff[GLM_STRING_BUFFER];
    const int len = glmVec_tostr(o, buff, GLM_STRING_BUFFER);
    return lua_pushlstring(L, buff, cast_sizet(len < 0 ? 0 : len));
  }
  else if (ttismatrix(o)) {
    char buff[GLM_STRING_BUFFER];
    const int len = glmMat_tostr(o, buff, GLM_STRING_BUFFER);
    return lua_pushlstring(L, buff, cast_sizet(len < 0 ? 0 : len));
  }
  return lua_pushliteral(L, "nil");
}

/* }================================================================== */

/*
** {==================================================================
** Deprecated gritLua API
** ===================================================================
*/

namespace glm {
  /// <summary>
  /// Improved slerp implementation for generalized vectors.
  /// </summary>
  template<length_t L, typename T, qualifier Q>
  GLM_FUNC_QUALIFIER vec<L, T, Q> __objslerp(vec<L, T, Q> const &x, vec<L, T, Q> const &y, T const &a) {
    const T CosAlpha = dot(x, y);

    // Perform a linear interpolation when CosAlpha is close to 1 to avoid side
    // effect of sin(angle) becoming a zero denominator
    if (CosAlpha > static_cast<T>(1) - epsilon<T>())
      return mix(x, y, a);
    else {
      const T Alpha = acos(CosAlpha);  // get angle (0 -> pi)
      const T SinAlpha = sin(Alpha);  // get sine of angle between vectors (0 -> 1)
      const T t1 = sin((static_cast<T>(1) - a) * Alpha) / SinAlpha;
      const T t2 = sin(a * Alpha) / SinAlpha;
      return x * t1 + y * t2;
    }
  }

  template<typename T, typename T2>
  GLM_FUNC_QUALIFIER T __objFloorDivide(const T &x, const T2 &y) {
    return floor(x / y);
  }

  template<length_t L, typename T, qualifier Q>
  GLM_FUNC_QUALIFIER vec<L, T, Q> __objPow(const vec<L, T, Q> &v, const T exp) {
    return pow(v, vec<L, T, Q>(exp));
  }
}

lua_Integer luaO_HashString(const char* string, size_t length, int ignore_case) {
  unsigned int hash = 0;
  for (size_t i = 0; i < length; ++i) {
    hash += (ignore_case ? string[i] : tolower(string[i]));
    hash += (hash << 10);
    hash ^= (hash >> 6);
  }

  hash += (hash << 3);
  hash ^= (hash >> 11);
  hash += (hash << 15);

  /* @TODO: Eventually avoid sign-extension issues. If ever... */
  return (lua_Integer)(int)hash;
}

/* gritLua functions stored in lbaselib; considered deprecated */

/// <summary>
/// Parse the provided table object as a vector type, i.e., check the table for
/// numeric (and consecutive) 'x', 'y', 'z', and 'w' fields. With 'v' as an
/// optional vector pointer that is populated with the contents from the table.
///
/// This function returns the variant tag (not number of dimensions) of the
/// resultant vector... and LUA_TNIL on failure.
///
/// @NOTE: Function considered deprecated. The previous idea that tables can be
/// implicit vector types does not "mesh" well with the glm binding library.
/// </summary>
static glm::length_t glmH_tovector(lua_State *L, const TValue *o, glmVector *v) {
  static const char *const dims[] = { "x", "y", "z", "w" };

  glm::length_t count = 0;
  for (int i = 0; i < 4; ++i) {
    TString *key = luaS_newlstr(L, dims[i], 1);  // luaS_newliteral
    const TValue *slot = luaH_getstr(hvalue(o), key);
    if (ttisnumber(slot)) {
      count++;
      if (v != GLM_NULLPTR)
        v->v4[i] = cast_glmfloat(nvalue(slot));
    }
  }
  return (count > 0) ? glm_variant(count) : LUA_TNIL;
}

LUA_API lua_Integer glm_tohash(lua_State *L, int idx, int ignore_case) {
  const TValue *o = glm_index2value(L, idx);
  if (ttisstring(o))
    return luaO_HashString(svalue(o), vslen(o), ignore_case);
  else if (ttisboolean(o))
    return ttistrue(o) ? 1 : 0;
  else if (ttisnumber(o)) {
    lua_Integer res = 0;
    return tointeger(o, &res) ? res : 0;
  }
  return 0;
}

LUA_API int glmVec_dot(lua_State *L) {
  const TValue *x = glm_index2value(L, 1);
  const TValue *y = glm_index2value(L, 2);
  if (ttisinteger(x) && ttisinteger(y))
    lua_pushinteger(L, ivalue(x) * ivalue(y));
  else if (ttisnumber(x) && ttisnumber(y))
    lua_pushnumber(L, nvalue(x) * nvalue(y));
  else if (ttisquat(x) && ttisquat(y))
    lua_pushnumber(L, cast_num(glm::dot(glm_quatvalue(x).q, glm_quatvalue(y).q)));
  else if (ttisvector(x) && ttypetag(x) == ttypetag(y)) {
    switch (ttypetag(x)) {
      case LUA_VVECTOR2: lua_pushnumber(L, cast_num(glm::dot(glm_vecvalue(x).v2, glm_vecvalue(y).v2))); break;
      case LUA_VVECTOR3: lua_pushnumber(L, cast_num(glm::dot(glm_vecvalue(x).v3, glm_vecvalue(y).v3))); break;
      case LUA_VVECTOR4: lua_pushnumber(L, cast_num(glm::dot(glm_vecvalue(x).v4, glm_vecvalue(y).v4))); break;
      default:
        lua_pushnumber(L, 0);
        break;
    }
  }
  else {
    return luaL_typeerror(L, 1, LABEL_NUMBER " or " LABEL_VECTOR " type");
  }
  return 1;
}

LUA_API int glmVec_cross(lua_State *L) {
  const TValue *x = glm_index2value(L, 1);
  const TValue *y = glm_index2value(L, 2);
  switch (ttypetag(x)) {
    case LUA_VVECTOR2: {
      if (ttypetag(y) == LUA_VVECTOR2) {
        lua_pushnumber(L, cast_num(glm::cross(glm_vecvalue(x).v2, glm_vecvalue(y).v2)));
        return 1;
      }
      return luaL_typeerror(L, 2, LABEL_VECTOR2);
    }
    case LUA_VVECTOR3: {
      if (ttypetag(y) == LUA_VQUAT)
        return glm_pushvec3(L, glm::cross(glm_vecvalue(x).v3, glm_quatvalue(y).q));
      if (ttypetag(y) == LUA_VVECTOR3)
        return glm_pushvec3(L, glm::cross(glm_vecvalue(x).v3, glm_vecvalue(y).v3));
      return luaL_typeerror(L, 2, LABEL_VECTOR3 " or " LABEL_QUATERN);
    }
    case LUA_VQUAT: {
      if (ttypetag(y) == LUA_VQUAT)
        return glm_pushquat(L, glm::cross(glm_quatvalue(x).q, glm_quatvalue(y).q));
      if (ttypetag(y) == LUA_VVECTOR3)
        return glm_pushvec3(L, glm::cross(glm_quatvalue(x).q, glm_vecvalue(y).v3));
      return luaL_typeerror(L, 2, LABEL_VECTOR3 " or " LABEL_QUATERN);
    }
    default:
      break;
  }
  return luaL_typeerror(L, 1, LABEL_VECTOR2 ", " LABEL_VECTOR3 ", or " LABEL_QUATERN);
}

LUA_API int glmVec_inverse(lua_State *L) {
  const TValue *x = glm_index2value(L, 1);
  if (ttisquat(x))
    return glm_pushquat(L, glm::inverse(glm_quatvalue(x).q));
  else if (ttismatrix(x)) {
    const glmMatrix &m = glm_mvalue(x);
    if (m.size == m.secondary) {
      switch (m.size) {
        case 2: return glm_pushmat2x2(L, glm::inverse(m.m22));
        case 3: return glm_pushmat3x3(L, glm::inverse(m.m33));
        case 4: return glm_pushmat4x4(L, glm::inverse(m.m44));
        default:
          break;
      }
    }
  }
  return luaL_typeerror(L, 1, LABEL_QUATERN " or " LABEL_SYMMETRIC_MATRIX);
}

LUA_API int glmVec_normalize(lua_State *L) {
  const TValue *x = glm_index2value(L, 1);
  switch (ttypetag(x)) {
    case LUA_VVECTOR2: return glm_pushvec2(L, glm::normalize(glm_vecvalue(x).v2));
    case LUA_VVECTOR3: return glm_pushvec3(L, glm::normalize(glm_vecvalue(x).v3));
    case LUA_VVECTOR4: return glm_pushvec4(L, glm::normalize(glm_vecvalue(x).v4));
    case LUA_VQUAT: return glm_pushquat(L, glm::normalize(glm_quatvalue(x).q));
    default:
      break;
  }
  return luaL_typeerror(L, 1, LABEL_VECTOR " or " LABEL_QUATERN);
}

LUA_API int glmVec_slerp(lua_State *L) {
  const TValue *x = glm_index2value(L, 1);
  const TValue *y = glm_index2value(L, 2);
  const TValue *a = glm_index2value(L, 3);
  if (ttypetag(x) == ttypetag(y) && ttype(a) == LUA_TNUMBER) {
    const glm_Float t = cast_glmfloat(nvalue(a));
    switch (ttypetag(x)) {
      case LUA_VVECTOR2: return glm_pushvec2(L, glm::__objslerp(glm_vecvalue(x).v2, glm_vecvalue(y).v2, t));
      case LUA_VVECTOR3: return glm_pushvec3(L, glm::__objslerp(glm_vecvalue(x).v3, glm_vecvalue(y).v3, t));
      case LUA_VVECTOR4: return glm_pushvec4(L, glm::__objslerp(glm_vecvalue(x).v4, glm_vecvalue(y).v4, t));
      case LUA_VQUAT: return glm_pushquat(L, glm::slerp(glm_quatvalue(x).q, glm_quatvalue(y).q, t));
      default:
        break;
    }
  }
  return luaL_error(L, "slerp(v, v, a) or slerp(q, q, a) expected");
}

LUA_API lua_Integer lua_ToHash (lua_State *L, int idx, int ignore_case) {
  return glm_tohash(L, idx, ignore_case);
}

LUA_API int luaVec_dimensions (int rtt) {
  return (rtt == LUA_VVECTOR1) ? 1 : cast_int(glm_dimensions(rtt));
}

LUA_API int lua_isvector (lua_State *L, int idx, int flags) {
  const TValue *o = glm_index2value(L, idx);
  int variant = LUA_TNIL;
  if (ttisvector(o))
    variant = ttypetag(o);
  else if (ttisnumber(o) && (flags & V_NONUMBER) == 0)
    variant = LUA_VVECTOR1;
  else if (ttistable(o) && (flags & V_PARSETABLE) != 0) {
    lua_lock(L);
    variant = glmH_tovector(L, o, GLM_NULLPTR);
    lua_unlock(L);
  }
  return variant;
}

LUA_API int lua_tovector (lua_State *L, int idx, int flags, lua_Float4 *f4) {
  const TValue *o = glm_index2value(L, idx);
  glmVector v;
  int variant = LUA_TNIL;
  if (ttisvector(o)) {
    v = glm_vvalue(o);
    variant = ttypetag(o);
  }
  else if ((flags & V_PARSETABLE) != 0 && ttistable(o)) {
    lua_lock(L);
    variant = glmH_tovector(L, o, &v);
    lua_unlock(L);
  }
  else if ((flags & V_NONUMBER) == 0 && ttisnumber(o)) {
    lua_Number n = 0;  // @TODO Warn of potential down-casting.
    if (tonumberns(o, n)) {
      v.v4.x = cast_glmfloat(n);
      variant = LUA_VVECTOR1;
    }
  }

  if (f4 != GLM_NULLPTR && variant != LUA_TNIL) {
    if (variant == LUA_VVECTOR1)
      f4->x = v.v4.x;

    // @TODO: Use GLM_FORCE_QUAT_DATA_WXYZ preprocessor directive to avoid the
    // runtime ternary operations. However, this API is deprecated and will
    // recieve little attention.
    else if (novariant(variant) == LUA_TVECTOR) {
      f4->x = ((variant == LUA_VQUAT) ? v.q.x : v.v4.x);
      f4->y = ((variant == LUA_VQUAT) ? v.q.y : v.v4.y);
      f4->z = ((variant == LUA_VQUAT) ? v.q.z : v.v4.z);
      f4->w = ((variant == LUA_VQUAT) ? v.q.w : v.v4.w);
    }
  }
  return variant;
}

LUA_API void lua_pushvector (lua_State *L, lua_Float4 f4, int variant) {
  variant = withvariant(variant);
  if (novariant(variant) != LUA_TVECTOR) {
#if defined(LUA_USE_APICHECK)
    luaG_runerror(L, INVALID_VECTOR_TYPE);
#else
    lua_pushnil(L);
#endif
  }
  else if (variant == LUA_VVECTOR1)  // Implicit vector1
    lua_pushnumber(L, cast_num(f4.x));
  else if (variant == LUA_VQUAT)
    glm_pushquat_(L, glmVector(glm::qua<glm_Float>(f4.w, f4.x, f4.y, f4.z)));
  else
    glm_pushvec(L, glmVector(glm::vec<4, glm_Float>(f4.x, f4.y, f4.z, f4.w)), glm_dimensions(variant));
}

LUA_API int lua_ismatrix (lua_State *L, int idx, int *size, int *secondary) {
  const TValue *o = glm_index2value(L, idx);
  if (ttismatrix(o)) {
    if (size != GLM_NULLPTR) *size = cast_int(mvalue(o).size);
    if (secondary != GLM_NULLPTR) *secondary = cast_int(mvalue(o).secondary);
    return 1;
  }
  return 0;
}

LUA_API int lua_tomatrix (lua_State *L, int idx, lua_Mat4 *matrix) {
  const TValue *o = glm_index2value(L, idx);
  if (ttismatrix(o) && matrix != GLM_NULLPTR) {
    *matrix = lua_constmat_boundary(mvalue_ref(o));
    return 1;
  }
  return 0;
}

LUA_API int lua_pushmatrix (lua_State *L, lua_Mat4 *matrix) {
  if (matrix == GLM_NULLPTR
      || matrix->size < 2 || matrix->size > 4
      || matrix->secondary < 2 || matrix->secondary > 4) {
#if defined(LUA_USE_APICHECK)
    luaG_runerror(L, INVALID_MATRIX_DIMENSIONS);
#endif
    return 0;
  }
  return glm_pushmat(L, glmMatrixBoundary(*matrix).glm);
}

/* }================================================================== */

/*
** {==================================================================
** Constructors
** ===================================================================
*/

/// <summary>
/// Statically cast a tagged value to the specified type parameter
/// </summary>
/// <param name="valid">A referent that indicates whether the operation succeeded.</param>
template<typename T>
static bool glm_castvalue(const TValue *value, T &out) {
  switch (ttypetag(value)) {
    case LUA_VTRUE: out = static_cast<T>(1); break;
    case LUA_VFALSE: out = static_cast<T>(0); break;
    case LUA_VNUMINT: out = static_cast<T>(ivalue(value)); break;
    case LUA_VNUMFLT: out = static_cast<T>(fltvalue(value)); break;
    default: {
      out = static_cast<T>(0);
      return false;
    }
  }
  return true;
}

/// <summary>
/// Unpack a tagged value into a vector "v" starting at offset "v_idx"
/// </summary>
template<typename T>
static glm::length_t PopulateVectorObject(lua_State *L, int idx, glm::vec<4, T> &vec, glm::length_t v_idx, glm::length_t v_desired, const TValue *value) {
  if (glm_castvalue(value, vec[v_idx]))  // Primitive type: cast & store it.
    return 1;
  else if (ttisvector(value)) {  // Vector: concatenate components values.

    // To handle 'GLM_FORCE_QUAT_DATA_WXYZ' it is much easier to force an
    // explicit length rule for quaternion types. For other vector variants,
    // copy the vector or a subset to satisfy 'v_desired'
    const glmVector &v = glm_vvalue(value);
    if (ttisquat(value)) {
      if ((v_idx + 4) > v_desired)
        return luaL_argerror(L, idx, INVALID_VECTOR_DIMENSIONS);

      vec[v_idx++] = static_cast<T>(v.q.x);
      vec[v_idx++] = static_cast<T>(v.q.y);
      vec[v_idx++] = static_cast<T>(v.q.z);
      vec[v_idx++] = static_cast<T>(v.q.w);
      return 4;
    }
    else {
      const glm::length_t dims = glm_dimensions(ttypetag(value));
      const glm::length_t length = std::min(dims, v_desired - v_idx);
      for (glm::length_t j = 0; j < length; ++j)
        vec[v_idx++] = static_cast<T>(v.v4[j]);
      return length;
    }
  }
  else if (ttistable(value)) {  // Array: concatenate values.
    const glm::length_t t_len = i_glmlen(luaH_getn(hvalue(value)));
    if ((v_idx + t_len) > v_desired)
      return luaL_argerror(L, idx, INVALID_VECTOR_DIMENSIONS);

    for (glm::length_t j = 1; j <= t_len; ++j) {
      const TValue *t_val = luaH_getint(hvalue(value), i_luaint(j));
      if (!glm_castvalue(t_val, vec[v_idx++]))  // Primitive type: cast & store it.
        return luaL_argerror(L, idx, INVALID_VECTOR_TYPE);
    }
    return t_len;
  }

  return luaL_argerror(L, idx, INVALID_VECTOR_TYPE);
}

/// <summary>
/// Generic matrix population/construction function: this function will iterate
/// over the current Lua stack, expecting a column vector for each dimension of
/// the matrix.
///
/// A desired/expected dimensionality of the matrix can also be passed to this
/// function, or, have those parameters be equal to -1 and have its dimensions
/// inferred from (1) the number of supplied column vectors; and (2) the
/// dimensionality of each column vector.
/// </summary>
static bool PopulateMatrix(lua_State *L, int idx, bool fixed_size, glmMatrix &m, glm::length_t &outSize, glm::length_t &outSecondary) {
  glm::length_t size = 0, secondary = 0;

  // Maximum number of stack values to parse from the starting "idx" idx = lua_absindex(L, idx);
  const int stack_count = (_gettop(L) - idx + 1);
  const TValue *o = glm_index2value(L, idx);

  // If the first object is a quaternion, cast it to the arbitrarily sized
  // matrix. This logic follows glm::toMat3 and glm::toMat4 and uses the
  // constructors to down/up-cast the matrix
  if (stack_count == 1 && ttisquat(o)) {
    size = m.size;
    secondary = m.secondary;
    m.m44 = glm::mat4_cast<glm_Float, glm::defaultp>(glm_quatvalue(o).q);
  }

  // If the first object is a matrix, down/up-cast it.
  if (stack_count == 1 && ttismatrix(o)) {
    const glmMatrix &_m = glm_mvalue(o);

    size = fixed_size ? m.size : _m.size;
    secondary = fixed_size ? m.secondary : _m.secondary;
    switch (_m.size) {
      case 2: {
        switch (_m.secondary) {
          case 2: m.m44 = glm::mat<4, 4, glm_Float>(_m.m22); break;
          case 3: m.m44 = glm::mat<4, 4, glm_Float>(_m.m23); break;
          case 4: m.m44 = glm::mat<4, 4, glm_Float>(_m.m24); break;
          default:
            return false;
        }
        break;
      }
      case 3: {
        switch (_m.secondary) {
          case 2: m.m44 = glm::mat<4, 4, glm_Float>(_m.m32); break;
          case 3: m.m44 = glm::mat<4, 4, glm_Float>(_m.m33); break;
          case 4: m.m44 = glm::mat<4, 4, glm_Float>(_m.m34); break;
          default:
            return false;
        }
        break;
      }
      case 4: {
        switch (_m.secondary) {
          case 2: m.m44 = glm::mat<4, 4, glm_Float>(_m.m42); break;
          case 3: m.m44 = glm::mat<4, 4, glm_Float>(_m.m43); break;
          case 4: m.m44 = _m.m44; break;
          default:
            return false;
        }
        break;
      }
      default:
        return false;
    }
  }
  // Otherwise, parse column vectors
  else {
    // If there is only one element to be parsed and it is a table, assume the
    // matrix is packed within an array; otherwise, use the elements on the stack.
    const bool as_table = stack_count == 1 && ttistable(o);

    const glm::length_t column_limit = as_table ? m.size : std::min(m.size, i_glmlen(stack_count));
    for (; size < column_limit; ++size) {
      glm::length_t v_size = 0;
      if (as_table) {  // An array contains all of the elements of a matrix.
        const TValue *value = luaH_getint(hvalue(o), i_luaint(size) + 1);
        v_size = ttisnil(value) ? 0 : PopulateVectorObject(L, idx, m.m44[size], 0, m.secondary, value);
      }
      else {
        const TValue *value = glm_index2value(L, idx);
        v_size = PopulateVectorObject(L, idx++, m.m44[size], 0, m.secondary, value);
      }

      if (v_size > 1) {  // Parse the column/row vector.
        if (secondary > 0 && secondary != v_size)  // Inconsistent dimensions
          return false;

        secondary = v_size;
      }
      else if (secondary == 0)
        return false;  // No/not-enough columns have been parsed
      else
        break;  // At least one column has been parsed.
    }
  }

  outSize = size;
  outSecondary = secondary;
  return (size >= 2 && size <= 4 && secondary >= 2 && secondary <= 4);
}

/// <summary>
/// Generic vector population/construction function.
///
/// This function will iterate over the current Lua stack and unpack its values;
/// returning the number of components of the vector populated and zero on
/// failure (e.g., exceeding row size or attempting to populate the vector with
/// an invalid type).
///
/// Unpacking Rules:
///   (1) A primitive type (float, int, bool) will be stored at v[X];
///   (2) A vector (of N dimensions) will have its contents stored at v[X],
///       v[X + 1], ..., v[X + N]; following x, y, z, w ordering (same applies
///       to quaternions);
///   (3) An array (of length N) will have contents started at v[X], v[X + 1], etc.
///   (4) Otherwise, a lua_error is thrown.
/// </summary>
/// <param name="L">Current Lua State</param>
/// <param name="desiredSize">Desired number of elements: [0, 4]</param>
/// <returns></returns>
template<typename T>
static int glm_createVector(lua_State *L, glm::length_t desiredSize = 0) {
  glm::vec<4, T> v(T(0));
  glm::length_t v_len = 0;

  // If the vector is of a fixed/desired size and only one non-table argument has been supplied
  const int top = _gettop(L);
  const TValue *o_f = glm_index2value(L, 1);
  if (desiredSize > 0 && top == 1 && glm_castvalue(o_f, v.x))
    return glm_pushvec(L, glmVector(glm::vec<4, T>(v.x)), desiredSize);

  // Maximum number of stack values to parse, starting from "idx"
  const glm::length_t v_max = desiredSize == 0 ? 4 : desiredSize;
  for (int i = 1; i <= top; ++i) {
    if (v_len >= v_max)  // Ensure at least one element can be packed into the vector;
      return luaL_argerror(L, i, INVALID_VECTOR_DIMENSIONS);

    v_len += PopulateVectorObject(L, i, v, v_len, v_max, glm_index2value(L, i));
  }

  if (desiredSize == 0 && v_len == 0)
    return luaL_error(L, LABEL_VECTOR " requires 1 to 4 numbers");
  else if (desiredSize != 0 && v_len != desiredSize)
    return luaL_error(L, LABEL_VECTOR "%d requires exactly %d number(s)", cast_int(desiredSize), cast_int(desiredSize));
  else if (v_len == 1) {
    GLM_IF_CONSTEXPR(std::is_same<T, bool>::value)
      lua_pushboolean(L, cast_int(v.x));
    else GLM_IF_CONSTEXPR(std::is_integral<T>::value)
      lua_pushinteger(L, i_luaint(v.x));
    else
      lua_pushnumber(L, cast_num(v.x));
    return 1;
  }

  return glm_pushvec(L, glmVector(v), v_len);
}

/// <summary>
/// Generalized create matrix.
///
/// @TODO: Only operate on glm::mat<4, 4> to reduce template function/logic
/// duplication (i.e., one for each glm::mat pairing)
/// </summary>
template<typename T>
static int glm_createMatrix(lua_State *L, glm::length_t C, glm::length_t R) {
  const int top = _gettop(L);

  int start_idx = 0;
  bool success = false;

  glmMatrix result(glm::mat<4, 4, T>(T(0)));
  result.size = (C == 0) ? 4 : C;
  result.secondary = (R == 0) ? 4 : R;

  if (top == 0) {  // If there are no elements, return the identity matri
    success = true;
    result.m44 = glm::identity<glm::mat<4, 4, T>>();
  }
  else {  // If the first element is a matrix, recycle the collectible
    const TValue *o = glm_index2value(L, 1);
    start_idx = (top > 1 && ttismatrix(o)) ? 2 : 1;
    success = PopulateMatrix(L, start_idx, (C != 0 || R != 0), result, result.size, result.secondary);
  }

  if (success) {
    // Realign column-vectors, ensuring the matrix can be faithfully represented
    // by its m.mCR union value.
    switch (result.secondary) {
      case 2: result.m42 = glm::mat<4, 2, glm_Float>(result.m44); break;
      case 3: result.m43 = glm::mat<4, 3, glm_Float>(result.m44); break;
      case 4: result.m44 = glm::mat<4, 4, glm_Float>(result.m44); break;
      default:
        break;
    }

    if (start_idx > 1) { // Recycle the matrix
      const TValue *o = GLM_NULLPTR;

      lua_pushvalue(L, 1);
      lua_lock(L);
      o = glm_index2value(L, -1);
      glm_mat_boundary(mvalue_ref(o)) = result;
      lua_unlock(L);
      return 1;
    }
    return glm_pushmat(L, result);
  }
  return luaL_error(L, INVALID_MATRIX_STRUCTURE);
}

LUA_API int glmVec_vec(lua_State *L) { return glm_createVector<glm_Float>(L); }
LUA_API int glmVec_vec1(lua_State *L) { return glm_createVector<glm_Float>(L, 1); }
LUA_API int glmVec_vec2(lua_State *L) { return glm_createVector<glm_Float>(L, 2); }
LUA_API int glmVec_vec3(lua_State *L) { return glm_createVector<glm_Float>(L, 3); }
LUA_API int glmVec_vec4(lua_State *L) { return glm_createVector<glm_Float>(L, 4); }

LUA_API int glmVec_ivec(lua_State *L) { return glm_createVector<glm_Integer>(L); }
LUA_API int glmVec_ivec1(lua_State *L) { return glm_createVector<glm_Integer>(L, 1); }
LUA_API int glmVec_ivec2(lua_State *L) { return glm_createVector<glm_Integer>(L, 2); }
LUA_API int glmVec_ivec3(lua_State *L) { return glm_createVector<glm_Integer>(L, 3); }
LUA_API int glmVec_ivec4(lua_State *L) { return glm_createVector<glm_Integer>(L, 4); }

LUA_API int glmVec_bvec(lua_State *L) { return glm_createVector<bool>(L); }
LUA_API int glmVec_bvec1(lua_State *L) { return glm_createVector<bool>(L, 1); }
LUA_API int glmVec_bvec2(lua_State *L) { return glm_createVector<bool>(L, 2); }
LUA_API int glmVec_bvec3(lua_State *L) { return glm_createVector<bool>(L, 3); }
LUA_API int glmVec_bvec4(lua_State *L) { return glm_createVector<bool>(L, 4); }

LUA_API int glmMat_mat2x2(lua_State *L) { return glm_createMatrix<glm_Float>(L, 2, 2); }
LUA_API int glmMat_mat2x3(lua_State *L) { return glm_createMatrix<glm_Float>(L, 2, 3); }
LUA_API int glmMat_mat2x4(lua_State *L) { return glm_createMatrix<glm_Float>(L, 2, 4); }
LUA_API int glmMat_mat3x2(lua_State *L) { return glm_createMatrix<glm_Float>(L, 3, 2); }
LUA_API int glmMat_mat3x3(lua_State *L) { return glm_createMatrix<glm_Float>(L, 3, 3); }
LUA_API int glmMat_mat3x4(lua_State *L) { return glm_createMatrix<glm_Float>(L, 3, 4); }
LUA_API int glmMat_mat4x2(lua_State *L) { return glm_createMatrix<glm_Float>(L, 4, 2); }
LUA_API int glmMat_mat4x3(lua_State *L) { return glm_createMatrix<glm_Float>(L, 4, 3); }
LUA_API int glmMat_mat4x4(lua_State *L) { return glm_createMatrix<glm_Float>(L, 4, 4); }
LUA_API int glmMat_mat(lua_State *L) { return glm_createMatrix<glm_Float>(L, 0, 0); }

/// <summary>
/// Function written to bypass API overheads;
/// </summary>
LUA_API int glmVec_qua(lua_State *L) {
  const TValue *o1 = glm_index2value(L, 1);
  if (ttisnumber(o1)) {
    const TValue *o2 = glm_index2value(L, 2);
    if (ttisvector3(o2))  // <angle, axis>, degrees for gritLua compatibility
      return glm_pushquat(L, glm::angleAxis(cast_glmfloat(glm::radians(nvalue(o1))), glm_vecvalue(o2).v3));
    else if (ttisnumber(o2)) {  // <w, x, y, z>
      return glm_pushquat(L, glm::qua<glm_Float>(
        cast_glmfloat(nvalue(o1)),
        cast_glmfloat(nvalue(o2)),
        cast_glmfloat(luaL_checknumber(L, 3)),
        cast_glmfloat(luaL_checknumber(L, 4)))
      );
    }
    return luaL_error(L, "{w, x, y, z} or {angle, axis} expected");
  }
  else if (ttisvector3(o1)) {
    const TValue *o2 = glm_index2value(L, 2);
    if (!_isvalid(L, o2))  // <euler>
      return glm_pushquat(L, glm::qua<glm_Float>(glm_vecvalue(o1).v3));
    else if (ttisnumber(o2))  // <xyz, w>
      return glm_pushquat(L, glm::qua<glm_Float>(cast_glmfloat(nvalue(o2)), glm_vecvalue(o1).v3));
    else if (ttisvector3(o2))  // <from, to>
      return glm_pushquat(L, glm::qua<glm_Float>(glm_vecvalue(o1).v3, glm_vecvalue(o2).v3));
    return luaL_error(L, "{euler}, {from, to}, or {xyz, w} expected");
  }
  else if (ttisquat(o1)) {
    lua_pushvalue(L, 1);
    return 1;
  }
  else if (ttismatrix(o1)) {
    const glmMatrix &m = glm_mvalue(o1);
    if (m.size == m.secondary) {
      switch (m.size) {
        case 3: return glm_pushquat(L, glm::qua<glm_Float>(m.m33));
        case 4: return glm_pushquat(L, glm::qua<glm_Float>(m.m44));
        default:
          return luaL_typeerror(L, 1, LABEL_MATRIX "3x3 or " LABEL_MATRIX "4x4");
      }
    }
  }
  return luaL_typeerror(L, 1, LABEL_NUMBER ", " LABEL_VECTOR3 ", or " LABEL_MATRIX);
}

/* }================================================================== */

/*
** {==================================================================
** Intentionally ugly code
**
** @TODO: Profile/tune statements below.
** ===================================================================
*/

#define glm_newmvalue(L, obj, x)      \
  LUA_MLM_BEGIN                       \
  GCMatrix *mat = glmMat_new(L);      \
  glm_mat_boundary(&mat->mat4) = (x); \
  glm_setmvalue2s(L, obj, mat);       \
  luaC_checkGC(L);                    \
  LUA_MLM_END

#define SCALAR(p1) (ttisinteger(p1) ? cast_glmfloat(ivalue(p1)) : cast_glmfloat(fltvalue(p1)))

/* F(vecN, vecN), e.g., vecN * vecN */
#define VECTOR_OPERATION(F, res, v, p2)                                              \
  LUA_MLM_BEGIN                                                                      \
  const glmVector &v2 = glm_vvalue((p2));                                            \
  switch (tt_p1) {                                                                   \
    case LUA_VVECTOR2: glm_setvvalue2s(res, F(v.v2, v2.v2), LUA_VVECTOR2); return 1; \
    case LUA_VVECTOR3: glm_setvvalue2s(res, F(v.v3, v2.v3), LUA_VVECTOR3); return 1; \
    case LUA_VVECTOR4: glm_setvvalue2s(res, F(v.v4, v2.v4), LUA_VVECTOR4); return 1; \
    default:                                                                         \
      break;                                                                         \
  }                                                                                  \
  LUA_MLM_END

/* F(vecN, value), e.g., vecN * 3 */
#define VECTOR_SCALAR_OPERATION(F, res, v, p2)                                   \
  LUA_MLM_BEGIN                                                                  \
  const glm_Float s = SCALAR((p2));                                              \
  switch (tt_p1) {                                                               \
    case LUA_VVECTOR2: glm_setvvalue2s(res, F(v.v2, s), LUA_VVECTOR2); return 1; \
    case LUA_VVECTOR3: glm_setvvalue2s(res, F(v.v3, s), LUA_VVECTOR3); return 1; \
    case LUA_VVECTOR4: glm_setvvalue2s(res, F(v.v4, s), LUA_VVECTOR4); return 1; \
    default:                                                                     \
      break;                                                                     \
  }                                                                              \
  LUA_MLM_END

/*
** Operations on integer vectors (or floating-point vectors that are int-casted).
**
** @TODO: Once int-vectors become natively supported, this will require a rewrite
*/
#define INT_VECTOR_OPERATION(F, res, v, p2)                                    \
  LUA_MLM_BEGIN                                                                \
  if (tt_p1 == tt_p2) {                                                        \
    const glmVector &v2 = glm_vecvalue(p2);                                    \
    switch (tt_p1) {                                                           \
      case LUA_VVECTOR2: glm_setvvalue2s(res, F(cast_vec2(v.v2, lua_Integer), cast_vec2(v2.v2, lua_Integer)), LUA_VVECTOR2); return 1; \
      case LUA_VVECTOR3: glm_setvvalue2s(res, F(cast_vec3(v.v3, lua_Integer), cast_vec3(v2.v3, lua_Integer)), LUA_VVECTOR3); return 1; \
      case LUA_VVECTOR4: glm_setvvalue2s(res, F(cast_vec4(v.v4, lua_Integer), cast_vec4(v2.v4, lua_Integer)), LUA_VVECTOR4); return 1; \
      default:                                                                 \
        break;                                                                 \
    }                                                                          \
  }                                                                            \
  else if (ttisinteger(p2)) {                                                  \
    const lua_Integer v2 = ivalue(p2);                                         \
    switch (tt_p1) {                                                           \
      case LUA_VVECTOR2: glm_setvvalue2s(res, F(cast_vec2(v.v2, lua_Integer), v2), LUA_VVECTOR2); return 1; \
      case LUA_VVECTOR3: glm_setvvalue2s(res, F(cast_vec3(v.v3, lua_Integer), v2), LUA_VVECTOR3); return 1; \
      case LUA_VVECTOR4: glm_setvvalue2s(res, F(cast_vec4(v.v4, lua_Integer), v2), LUA_VVECTOR4); return 1; \
      default:                                                                 \
        break;                                                                 \
    }                                                                          \
  }                                                                            \
  LUA_MLM_END

/*
** F(matNxM, matNxM): e.g., matNxM + matNxM.
**
** @NOTE: This logic assumes all values are independently operated on, e.g.,
**  m[2][2] = m1[2][2] + m2[2][2]. Therefore, the mat4xM matrix operation can be
**  used.
*/
#define MATRIX_OPERATION(L, F, res, m, p2)                         \
  LUA_MLM_BEGIN                                                    \
  const glmMatrix &m2 = glm_mvalue((p2));                          \
  switch (m.size) {                                                \
    case 2: {                                                      \
      switch (m.secondary) {                                       \
        case 2: glm_newmvalue(L, res, F(m.m22, m2.m22)); return 1; \
        case 3: glm_newmvalue(L, res, F(m.m23, m2.m23)); return 1; \
        case 4: glm_newmvalue(L, res, F(m.m24, m2.m24)); return 1; \
        default:                                                   \
          break;                                                   \
      }                                                            \
      break;                                                       \
    }                                                              \
    case 3: {                                                      \
      switch (m.secondary) {                                       \
        case 2: glm_newmvalue(L, res, F(m.m32, m2.m32)); return 1; \
        case 3: glm_newmvalue(L, res, F(m.m33, m2.m33)); return 1; \
        case 4: glm_newmvalue(L, res, F(m.m34, m2.m34)); return 1; \
        default:                                                   \
          break;                                                   \
      }                                                            \
      break;                                                       \
    }                                                              \
    case 4: {                                                      \
      switch (m.secondary) {                                       \
        case 2: glm_newmvalue(L, res, F(m.m42, m2.m42)); return 1; \
        case 3: glm_newmvalue(L, res, F(m.m43, m2.m43)); return 1; \
        case 4: glm_newmvalue(L, res, F(m.m44, m2.m44)); return 1; \
        default:                                                   \
          break;                                                   \
      }                                                            \
      break;                                                       \
    }                                                              \
    default:                                                       \
      break;                                                       \
  }                                                                \
  LUA_MLM_END

/* F(value, matNxM): e.g., 3 * matNxM */
#define SCALAR_MATRIX_OPERATION(L, F, res, s, p2)             \
  LUA_MLM_BEGIN                                               \
  const glmMatrix &m = glm_mvalue((p2));                      \
  switch (m.size) {                                           \
    case 2: {                                                 \
      switch (m.secondary) {                                  \
        case 2: glm_newmvalue(L, res, F(s, m.m22)); return 1; \
        case 3: glm_newmvalue(L, res, F(s, m.m23)); return 1; \
        case 4: glm_newmvalue(L, res, F(s, m.m24)); return 1; \
        default:                                              \
          break;                                              \
      }                                                       \
      break;                                                  \
    }                                                         \
    case 3: {                                                 \
      switch (m.secondary) {                                  \
        case 2: glm_newmvalue(L, res, F(s, m.m32)); return 1; \
        case 3: glm_newmvalue(L, res, F(s, m.m33)); return 1; \
        case 4: glm_newmvalue(L, res, F(s, m.m34)); return 1; \
        default:                                              \
          break;                                              \
      }                                                       \
      break;                                                  \
    }                                                         \
    case 4: {                                                 \
      switch (m.secondary) {                                  \
        case 2: glm_newmvalue(L, res, F(s, m.m42)); return 1; \
        case 3: glm_newmvalue(L, res, F(s, m.m43)); return 1; \
        case 4: glm_newmvalue(L, res, F(s, m.m44)); return 1; \
        default:                                              \
          break;                                              \
      }                                                       \
      break;                                                  \
    }                                                         \
    default:                                                  \
      break;                                                  \
  }                                                           \
  LUA_MLM_END

/* F(matNxM, value): e.g., matNxM * 3 */
#define MATRIX_SCALAR_OPERATION(L, F, res, m, p2)             \
  LUA_MLM_BEGIN                                               \
  const glm_Float s = SCALAR(p2);                             \
  switch (m.size) {                                           \
    case 2: {                                                 \
      switch (m.secondary) {                                  \
        case 2: glm_newmvalue(L, res, F(m.m22, s)); return 1; \
        case 3: glm_newmvalue(L, res, F(m.m23, s)); return 1; \
        case 4: glm_newmvalue(L, res, F(m.m24, s)); return 1; \
        default:                                              \
          break;                                              \
      }                                                       \
      break;                                                  \
    }                                                         \
    case 3: {                                                 \
      switch (m.secondary) {                                  \
        case 2: glm_newmvalue(L, res, F(m.m32, s)); return 1; \
        case 3: glm_newmvalue(L, res, F(m.m33, s)); return 1; \
        case 4: glm_newmvalue(L, res, F(m.m34, s)); return 1; \
        default:                                              \
          break;                                              \
      }                                                       \
      break;                                                  \
    }                                                         \
    case 4: {                                                 \
      switch (m.secondary) {                                  \
        case 2: glm_newmvalue(L, res, F(m.m42, s)); return 1; \
        case 3: glm_newmvalue(L, res, F(m.m43, s)); return 1; \
        case 4: glm_newmvalue(L, res, F(m.m44, s)); return 1; \
        default:                                              \
          break;                                              \
      }                                                       \
      break;                                                  \
    }                                                         \
    default:                                                  \
      break;                                                  \
  }                                                           \
  LUA_MLM_END

#define MATRIX_DIMS(A, B) m##A##B
#define MATRIX_MULTIPLICATION_OPERATION(L, res, m1, m2, C, R)                               \
  LUA_MLM_BEGIN                                                                             \
  switch (m2.size) {                                                                        \
    case 2: glm_newmvalue(L, res, (m1.MATRIX_DIMS(C, R) * m2.MATRIX_DIMS(2, C))); return 1; \
    case 3: glm_newmvalue(L, res, (m1.MATRIX_DIMS(C, R) * m2.MATRIX_DIMS(3, C))); return 1; \
    case 4: glm_newmvalue(L, res, (m1.MATRIX_DIMS(C, R) * m2.MATRIX_DIMS(4, C))); return 1; \
    default:                                                                                \
      break;                                                                                \
  }                                                                                         \
  LUA_MLM_END

static int num_trybinTM(lua_State *L, const TValue *p1, const TValue *p2, StkId res, TMS event) {
  const glm_Float s = SCALAR(p1);
  switch (event) {
    case TM_ADD: {
      switch (ttypetag(p2)) {
        case LUA_VVECTOR2: glm_setvvalue2s(res, s + glm_vecvalue(p2).v2, LUA_VVECTOR2); return 1;
        case LUA_VVECTOR3: glm_setvvalue2s(res, s + glm_vecvalue(p2).v3, LUA_VVECTOR3); return 1;
        case LUA_VVECTOR4: glm_setvvalue2s(res, s + glm_vecvalue(p2).v4, LUA_VVECTOR4); return 1;
        default:
          break;
      }
      break;
    }
    case TM_SUB: {
      switch (ttypetag(p2)) {
        case LUA_VVECTOR2: glm_setvvalue2s(res, s - glm_vecvalue(p2).v2, LUA_VVECTOR2); return 1;
        case LUA_VVECTOR3: glm_setvvalue2s(res, s - glm_vecvalue(p2).v3, LUA_VVECTOR3); return 1;
        case LUA_VVECTOR4: glm_setvvalue2s(res, s - glm_vecvalue(p2).v4, LUA_VVECTOR4); return 1;
        default:
          break;
      }
      break;
    }
    case TM_MUL: {
      switch (ttypetag(p2)) {
        case LUA_VVECTOR2: glm_setvvalue2s(res, s * glm_vecvalue(p2).v2, LUA_VVECTOR2); return 1;
        case LUA_VVECTOR3: glm_setvvalue2s(res, s * glm_vecvalue(p2).v3, LUA_VVECTOR3); return 1;
        case LUA_VVECTOR4: glm_setvvalue2s(res, s * glm_vecvalue(p2).v4, LUA_VVECTOR4); return 1;
        case LUA_VQUAT: glm_setvvalue2s(res, s * glm_quatvalue(p2).q, LUA_VQUAT); return 1;
        case LUA_VMATRIX: SCALAR_MATRIX_OPERATION(L, operator*, res, s, p2); break;
        default:
          break;
      }
      break;
    }
    case TM_DIV: {
      switch (ttypetag(p2)) {
        case LUA_VVECTOR2: glm_setvvalue2s(res, s / glm_vecvalue(p2).v2, LUA_VVECTOR2); return 1;
        case LUA_VVECTOR3: glm_setvvalue2s(res, s / glm_vecvalue(p2).v3, LUA_VVECTOR3); return 1;
        case LUA_VVECTOR4: glm_setvvalue2s(res, s / glm_vecvalue(p2).v4, LUA_VVECTOR4); return 1;
        case LUA_VQUAT: glm_setvvalue2s(res, s * glm::inverse(glm_quatvalue(p2).q), LUA_VQUAT); return 1;
        case LUA_VMATRIX: SCALAR_MATRIX_OPERATION(L, operator/, res, s, p2); break;
        default:
          break;
      }
      break;
    }
    default:
      break;
  }
  return 0;
}

static int vec_trybinTM(lua_State *L, const TValue *p1, const TValue *p2, StkId res, TMS event) {
  UNUSED(L);
  const glmVector &v = glm_vvalue(p1);
  const int tt_p1 = ttypetag(p1), tt_p2 = ttypetag(p2);
  switch (event) {
    case TM_ADD: {
      if (tt_p1 == tt_p2)
        VECTOR_OPERATION(operator+, res, v, p2);
      if (tt_p2 == LUA_VNUMINT || tt_p2 == LUA_VNUMFLT)
        VECTOR_SCALAR_OPERATION(operator+, res, v, p2);
      break;
    }
    case TM_SUB: {
      if (tt_p1 == tt_p2)
        VECTOR_OPERATION(operator-, res, v, p2);
      if (tt_p2 == LUA_VNUMINT || tt_p2 == LUA_VNUMFLT)
        VECTOR_SCALAR_OPERATION(operator-, res, v, p2);
      break;
    }
    case TM_MUL: {
      if (tt_p1 == tt_p2)
        VECTOR_OPERATION(operator*, res, v, p2);
      if (tt_p2 == LUA_VNUMINT || tt_p2 == LUA_VNUMFLT)
        VECTOR_SCALAR_OPERATION(operator*, res, v, p2);
      if (tt_p2 == LUA_VQUAT) {
        switch (tt_p1) {
          case LUA_VVECTOR3: glm_setvvalue2s(res, v.v3 * glm_quatvalue(p2).q, LUA_VVECTOR3); return 1;
          case LUA_VVECTOR4: glm_setvvalue2s(res, v.v4 * glm_quatvalue(p2).q, LUA_VVECTOR4); return 1;
          default:
            break;
        }
      }
      else if (tt_p2 == LUA_VMATRIX && mvalue(p2).secondary == glm_dimensions(tt_p1)) {
        const glmMatrix &m2 = glm_mvalue(p2);
        switch (m2.size) {
          case 2: {
            switch (m2.secondary) {
              case 2: glm_setvvalue2s(res, v.v2 * m2.m22, LUA_VVECTOR2); return 1;
              case 3: glm_setvvalue2s(res, v.v3 * m2.m23, LUA_VVECTOR2); return 1;
              case 4: glm_setvvalue2s(res, v.v4 * m2.m24, LUA_VVECTOR2); return 1;
              default:
                break;
            }
            break;
          }
          case 3: {
            switch (m2.secondary) {
              case 2: glm_setvvalue2s(res, v.v2 * m2.m32, LUA_VVECTOR3); return 1;
              case 3: glm_setvvalue2s(res, v.v3 * m2.m33, LUA_VVECTOR3); return 1;
              case 4: glm_setvvalue2s(res, v.v4 * m2.m34, LUA_VVECTOR3); return 1;
              default:
                break;
            }
            break;
          }
          case 4: {
            switch (m2.secondary) {
              case 2: glm_setvvalue2s(res, v.v2 * m2.m42, LUA_VVECTOR4); return 1;
              case 3: glm_setvvalue2s(res, v.v3 * m2.m43, LUA_VVECTOR4); return 1;
              case 4: glm_setvvalue2s(res, v.v4 * m2.m44, LUA_VVECTOR4); return 1;
              default:
                break;
            }
            break;
          }
          default:
            break;
        }
      }
      // Rotating a point by only the rotation part of a transformation matrix.
      else if (tt_p1 == LUA_VVECTOR3 && tt_p2 == LUA_VMATRIX) {
        const glmMatrix &m2 = glm_mvalue(p2);
        if (tt_p1 == LUA_VVECTOR3 && tt_p2 == LUA_VMATRIX && m2.size == 4 && m2.secondary == 4) {
          glm_setvvalue2s(res, (glm::vec<4, glm_Float>(v.v3, glm_Float(1)) * m2.m44), LUA_VVECTOR4);
          return 1;
        }
      }
      break;
    }
    case TM_DIV: {
      if (tt_p1 == tt_p2)
        VECTOR_OPERATION(operator/, res, v, p2);
      if (tt_p2 == LUA_VNUMINT || tt_p2 == LUA_VNUMFLT)
        VECTOR_SCALAR_OPERATION(operator/, res, v, p2);
      if (tt_p2 == LUA_VMATRIX) {
        const glmMatrix &m2 = glm_mvalue(p2);
        if (m2.size == m2.secondary && tt_p2 == glm_variant(m2.size)) {
          switch (m2.size) {
            case LUA_VVECTOR2: glm_setvvalue2s(res, v.v2 / m2.m22, LUA_VVECTOR2); return 1;
            case LUA_VVECTOR3: glm_setvvalue2s(res, v.v3 / m2.m33, LUA_VVECTOR3); return 1;
            case LUA_VVECTOR4: glm_setvvalue2s(res, v.v4 / m2.m44, LUA_VVECTOR4); return 1;
            default:
              break;
          }
          break;
        }
      }
      break;
    }
    case TM_IDIV: {
      if (tt_p1 == tt_p2)
        VECTOR_OPERATION(glm::__objFloorDivide, res, v, p2);
      if (tt_p2 == LUA_VNUMINT || tt_p2 == LUA_VNUMFLT)
        VECTOR_SCALAR_OPERATION(glm::__objFloorDivide, res, v, p2);
      break;
    }
    case TM_MOD: {  // Using fmod for the same reasons described in llimits.h
      if (tt_p1 == tt_p2)
        VECTOR_OPERATION(glm::fmod, res, v, p2);
      if (tt_p2 == LUA_VNUMINT || tt_p2 == LUA_VNUMFLT)
        VECTOR_SCALAR_OPERATION(glm::fmod, res, v, p2);
      break;
    }
    case TM_POW: {
      if (tt_p1 == tt_p2)
        VECTOR_OPERATION(glm::pow, res, v, p2);
      if (tt_p2 == LUA_VNUMINT || tt_p2 == LUA_VNUMFLT)
        VECTOR_SCALAR_OPERATION(glm::__objPow, res, v, p2);
      break;
    }
    case TM_UNM: {
      switch (tt_p1) {
        case LUA_VVECTOR2: glm_setvvalue2s(res, -v.v2, LUA_VVECTOR2); return 1;
        case LUA_VVECTOR3: glm_setvvalue2s(res, -v.v3, LUA_VVECTOR3); return 1;
        case LUA_VVECTOR4: glm_setvvalue2s(res, -v.v4, LUA_VVECTOR4); return 1;
        default:
          break;
      }
      break;
    }
    case TM_BAND: INT_VECTOR_OPERATION(operator&, res, v, p2); break;
    case TM_BOR: INT_VECTOR_OPERATION(operator|, res, v, p2); break;
    case TM_BXOR: INT_VECTOR_OPERATION(operator^, res, v, p2); break;
    case TM_SHL: INT_VECTOR_OPERATION(operator<<, res, v, p2); break;
    case TM_SHR: INT_VECTOR_OPERATION(operator>>, res, v, p2); break;
    default:
      break;
  }
  return 0;
}

static int quat_trybinTM(lua_State *L, const TValue *p1, const TValue *p2, StkId res, TMS event) {
  UNUSED(L);
  const glmVector &v = glm_vvalue(p1);
  const int tt_p2 = ttypetag(p2);
  switch (event) {
    case TM_UNM: glm_setvvalue2s(res, -v.q, LUA_VQUAT); return 1;
    case TM_ADD: {
      if (tt_p2 == LUA_VQUAT) {
        glm_setvvalue2s(res, glm_quatvalue(p1).q + glm_quatvalue(p2).q, LUA_VQUAT);
        return 1;
      }
      break;
    }
    case TM_SUB: {
      if (tt_p2 == LUA_VQUAT) {
        glm_setvvalue2s(res, glm_quatvalue(p1).q - glm_quatvalue(p2).q, LUA_VQUAT);
        return 1;
      }
      break;
    }
    case TM_POW: {
      if (tt_p2 == LUA_VNUMINT || tt_p2 == LUA_VNUMFLT) {
        glm_setvvalue2s(res, glm::pow(v.q, SCALAR(p2)), LUA_VQUAT);
        return 1;
      }
      break;
    }
    case TM_MUL: {
      switch (tt_p2) {
        case LUA_VNUMINT: glm_setvvalue2s(res, v.q * cast_glmfloat(ivalue(p2)), LUA_VQUAT); return 1;
        case LUA_VNUMFLT: glm_setvvalue2s(res, v.q * cast_glmfloat(fltvalue(p2)), LUA_VQUAT); return 1;
        case LUA_VVECTOR3: glm_setvvalue2s(res, v.q * glm_vecvalue(p2).v3, LUA_VVECTOR3); return 1;
        case LUA_VVECTOR4: glm_setvvalue2s(res, v.q * glm_vecvalue(p2).v4, LUA_VVECTOR4); return 1;
        case LUA_VQUAT: glm_setvvalue2s(res, v.q * glm_quatvalue(p2).q, LUA_VQUAT); return 1;
        default:
          break;
      }
      break;
    }
    case TM_DIV: {
      if (tt_p2 == LUA_VNUMINT || tt_p2 == LUA_VNUMFLT) {
        const glm_Float s = SCALAR(p2);
        glm::qua<glm_Float> result = glm::identity<glm::qua<glm_Float>>();
        if (glm::notEqual(s, cast_glmfloat(0), glm::epsilon<glm_Float>()))
          result = v.q / s;

        glm_setvvalue2s(res, result, LUA_VQUAT);
        return 1;
      }
      break;
    }
    default:
      break;
  }
  return 0;
}

static int mat_trybinTM(lua_State *L, const TValue *p1, const TValue *p2, StkId res, TMS event) {
  const glmMatrix &m = glm_mvalue(p1);
  const int tt_p2 = ttypetag(p2);
  switch (event) {
    case TM_ADD: {
      if (tt_p2 == LUA_VMATRIX && m.size == mvalue(p2).size && m.secondary == mvalue(p2).secondary)
        MATRIX_OPERATION(L, operator+, res, m, p2);
      if (tt_p2 == LUA_VNUMINT || tt_p2 == LUA_VNUMFLT)
        MATRIX_SCALAR_OPERATION(L, operator+, res, m, p2);
      break;
    }
    case TM_SUB: {
      if (tt_p2 == LUA_VMATRIX && m.size == mvalue(p2).size && m.secondary == mvalue(p2).secondary)
        MATRIX_OPERATION(L, operator-, res, m, p2);
      if (tt_p2 == LUA_VNUMINT || tt_p2 == LUA_VNUMFLT)
        MATRIX_SCALAR_OPERATION(L, operator-, res, m, p2);
      break;
    }
    case TM_MUL: {
      if (tt_p2 == LUA_VNUMINT || tt_p2 == LUA_VNUMFLT)
        MATRIX_SCALAR_OPERATION(L, operator*, res, m, p2);
      if (tt_p2 == LUA_VVECTOR3 && m.size == 4 && m.secondary == 4) {
        const typename glm::mat<4, 4, glm_Float>::col_type &r =
#if defined(GLM_LUA_ROTATE_DIRECTION)
          // Transforms the given direction vector by this matrix m: M * (x, y, z, 0).
          m.m44 * glm::vec<4, glm_Float>(glm_vvalue(p2).v3, glm_Float(0));
#else
          // Transforms the given point vector by this matrix M: M * (x, y, z, 1).
          m.m44 * glm::vec<4, glm_Float>(glm_vvalue(p2).v3, glm_Float(1));
#endif
        glm_setvvalue2s(res, (glm::vec<3, glm_Float>(r.x, r.y, r.z)), LUA_VVECTOR3);
        return 1;
      }
	    else if (tt_p2 == LUA_VMATRIX && m.size == mvalue(p2).secondary) {
        const glmMatrix &m2 = glm_mvalue(p2);
        switch (m.size) {
          case 2: {
            switch (m.secondary) {
              case 2: MATRIX_MULTIPLICATION_OPERATION(L, res, m, m2, 2, 2); break;
              case 3: MATRIX_MULTIPLICATION_OPERATION(L, res, m, m2, 2, 3); break;
              case 4: MATRIX_MULTIPLICATION_OPERATION(L, res, m, m2, 2, 4); break;
              default:
                break;
            }
            break;
          }
          case 3: {
            switch (m.secondary) {
              case 2: MATRIX_MULTIPLICATION_OPERATION(L, res, m, m2, 3, 2); break;
              case 3: MATRIX_MULTIPLICATION_OPERATION(L, res, m, m2, 3, 3); break;
              case 4: MATRIX_MULTIPLICATION_OPERATION(L, res, m, m2, 3, 4); break;
              default:
                break;
            }
            break;
          }
          case 4: {
            switch (m.secondary) {
              case 2: MATRIX_MULTIPLICATION_OPERATION(L, res, m, m2, 4, 2); break;
              case 3: MATRIX_MULTIPLICATION_OPERATION(L, res, m, m2, 4, 3); break;
              case 4: MATRIX_MULTIPLICATION_OPERATION(L, res, m, m2, 4, 4); break;
              default:
                break;
            }
            break;
          }
          default:
            break;
        }
      }
      else if (tt_p2 == glm_variant(m.size)) {
        const glmVector &v2 = glm_vvalue(p2);
        switch (m.size) {
          case 2: {
            switch (m.secondary) {
              case 2: glm_setvvalue2s(res, m.m22 * v2.v2, LUA_VVECTOR2); return 1;
              case 3: glm_setvvalue2s(res, m.m23 * v2.v2, LUA_VVECTOR3); return 1;
              case 4: glm_setvvalue2s(res, m.m24 * v2.v2, LUA_VVECTOR4); return 1;
              default:
                break;
            }
            break;
          }
          case 3: {
            switch (m.secondary) {
              case 2: glm_setvvalue2s(res, m.m32 * v2.v3, LUA_VVECTOR2); return 1;
              case 3: glm_setvvalue2s(res, m.m33 * v2.v3, LUA_VVECTOR3); return 1;
              case 4: glm_setvvalue2s(res, m.m34 * v2.v3, LUA_VVECTOR4); return 1;
              default:
                break;
            }
            break;
          }
          case 4: {
            switch (m.secondary) {
              case 2: glm_setvvalue2s(res, m.m42 * v2.v4, LUA_VVECTOR2); return 1;
              case 3: glm_setvvalue2s(res, m.m43 * v2.v4, LUA_VVECTOR3); return 1;
              case 4: glm_setvvalue2s(res, m.m44 * v2.v4, LUA_VVECTOR4); return 1;
              default:
                break;
            }
            break;
          }
          default:
            break;
        }
      }
      break;
    }
    case TM_DIV: {
      if (m.size == m.secondary && tt_p2 == LUA_VMATRIX) {  // operator/(matNxN, matNxN)
        const glmMatrix &m2 = glm_mvalue(p2);
        if (m.size == m2.size && m2.size == m2.secondary) {
          switch (m.size) {
            case 2: glm_newmvalue(L, res, m.m22 / m2.m22); return 1;
            case 3: glm_newmvalue(L, res, m.m33 / m2.m33); return 1;
            case 4: glm_newmvalue(L, res, m.m44 / m2.m44); return 1;
            default:
              break;
          }
        }
      }
      else if (tt_p2 == glm_variant(m.size)) {  // operator/(matrix, vector)
        const glmVector &v2 = glm_vvalue(p2);
        switch (m.size) {
          case 2: glm_setvvalue2s(res, m.m22 / v2.v2, LUA_VVECTOR2); return 1;
          case 3: glm_setvvalue2s(res, m.m33 / v2.v3, LUA_VVECTOR3); return 1;
          case 4: glm_setvvalue2s(res, m.m44 / v2.v4, LUA_VVECTOR4); return 1;
          default:
            break;
        }
      }
      else if (tt_p2 == LUA_VNUMINT || tt_p2 == LUA_VNUMFLT)
        MATRIX_SCALAR_OPERATION(L, operator/, res, m, p2);
      break;
    }
    case TM_UNM: {
      switch (m.size) {
        case 2: {
          switch (m.secondary) {
            case 2: glm_newmvalue(L, res, -m.m22); return 1;
            case 3: glm_newmvalue(L, res, -m.m23); return 1;
            case 4: glm_newmvalue(L, res, -m.m24); return 1;
            default:
              break;
          }
          break;
        }
        case 3: {
          switch (m.secondary) {
            case 2: glm_newmvalue(L, res, -m.m32); return 1;
            case 3: glm_newmvalue(L, res, -m.m33); return 1;
            case 4: glm_newmvalue(L, res, -m.m34); return 1;
            default:
              break;
          }
          break;
        }
        case 4: {
          switch (m.secondary) {
            case 2: glm_newmvalue(L, res, -m.m42); return 1;
            case 3: glm_newmvalue(L, res, -m.m43); return 1;
            case 4: glm_newmvalue(L, res, -m.m44); return 1;
            default:
              break;
          }
          break;
        }
        default:
          break;
      }
      break;
    }
    default:
      break;
  }
  return 0;
}

/* }================================================================== */<|MERGE_RESOLUTION|>--- conflicted
+++ resolved
@@ -8,18 +8,6 @@
 #define LUA_CORE
 
 /*
-<<<<<<< HEAD
-=======
-** For default builds this file will be compiled as C++ and then linked against
-** the rest of the Lua compiled in C. Some care is required when crossing
-** language boundaries and linking against the rest of the code base.
-** lglm_string.hpp is a supplemental header used for emulating GLM specific
-** features the above in mind.
-**
-@@ LUA_C_LINKAGE is a marker for linking objects against a Lua runtime built
-**  with a different linkage specification, e.g., linking C++ objects against
-**  a runtime compiled with C.
->>>>>>> 28fbacb7
 @@ LUA_API_LINKAGE is a mark for the linkage specification to core API functions
 */
 #define LUA_API_LINKAGE "C++"
