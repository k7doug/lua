--- conflicted
+++ resolved
@@ -8,18 +8,6 @@
 #define LUA_CORE
 
 /*
-<<<<<<< HEAD
-=======
-** For default builds this file will be compiled as C++ and then linked against
-** the rest of the Lua compiled in C. Some care is required when crossing
-** language boundaries and linking against the rest of the code base.
-** lglm_string.hpp is a supplemental header used for emulating GLM specific
-** features with the above in mind.
-**
-@@ LUA_C_LINKAGE is a marker for linking objects against a Lua runtime built
-**  with a different linkage specification, e.g., linking C++ objects against
-**  a runtime compiled with C.
->>>>>>> 1b2e6a11
 @@ LUA_API_LINKAGE is a mark for the linkage specification to core API functions
 */
 #define LUA_API_LINKAGE "C++"
@@ -214,17 +202,10 @@
   glm::length_t i = 0;
   for (; i < 4 && key[i] != '\0'; ++i) {
     switch (key[i]) {
-<<<<<<< HEAD
       case 'x': GLM_IF_CONSTEXPR (L < 1) { return 0; } out[i] = static_cast<T>(v[0]); break;
       case 'y': GLM_IF_CONSTEXPR (L < 2) { return 0; } out[i] = static_cast<T>(v[1]); break;
       case 'z': GLM_IF_CONSTEXPR (L < 3) { return 0; } out[i] = static_cast<T>(v[2]); break;
       case 'w': GLM_IF_CONSTEXPR (L < 4) { return 0; } out[i] = static_cast<T>(v[3]); break;
-=======
-      case 'x': GLM_IF_CONSTEXPR (L < 1) return 0; (&out.x)[i] = static_cast<T>(v[0]); break;
-      case 'y': GLM_IF_CONSTEXPR (L < 2) return 0; (&out.x)[i] = static_cast<T>(v[1]); break;
-      case 'z': GLM_IF_CONSTEXPR (L < 3) return 0; (&out.x)[i] = static_cast<T>(v[2]); break;
-      case 'w': GLM_IF_CONSTEXPR (L < 4) return 0; (&out.x)[i] = static_cast<T>(v[3]); break;
->>>>>>> 1b2e6a11
       default:
         return 0;
     }
@@ -239,11 +220,7 @@
 /// Returning the number of copied quaternion fields on success, zero on failure.
 /// </summary>
 template<typename T, glm::qualifier Q>
-<<<<<<< HEAD
-static glm::length_t swizzle(const glm::qua<T, Q> &q, const char *key, glm::vec<4, T, Q> &out) {
-=======
-static LUA_INLINE glm::length_t swizzle(const glm::qua<T, Q> &q, const char *key, lua_Float4 &out) {
->>>>>>> 1b2e6a11
+static LUA_INLINE glm::length_t swizzle(const glm::qua<T, Q> &q, const char *key, glm::vec<4, T, Q> &out) {
   const glm::vec<4, T, Q> v(q.x, q.y, q.z, q.w);
   return swizzle(v, key, out);
 }
