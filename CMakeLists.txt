--- conflicted
+++ resolved
@@ -101,13 +101,8 @@
   SET(LUA_LINKFLAGS "${LUA_LINKFLAGS} /LTCG")
 
   # Visual Studio 2019 feature
-<<<<<<< HEAD
   CHECK_CXX_COMPILER_FLAG("/Ob3" COMPILER_OPT_OB3)
-  IF( COMPILER_OPT_OB3 )
-=======
-  CHECK_C_COMPILER_FLAG("/Ob3" COMPILER_OPT_OB3)
   IF( COMPILER_OPT_OB3 AND NOT CMAKE_COMPILER_IS_CLANGXX )
->>>>>>> d81b6302
     STRING(REGEX REPLACE "[-/]Ob[1-4]" "" CMAKE_C_FLAGS_RELEASE "${CMAKE_C_FLAGS_RELEASE}")
     STRING(REGEX REPLACE "[-/]Ob[1-4]" "" CMAKE_CXX_FLAGS_RELEASE "${CMAKE_CXX_FLAGS_RELEASE}")
     STRING(REGEX REPLACE "[-/]Ob[1-4]" "" CMAKE_C_FLAGS_RELWITHDEBINFO "${CMAKE_C_FLAGS_RELWITHDEBINFO}")
